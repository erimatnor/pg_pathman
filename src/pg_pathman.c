/* ------------------------------------------------------------------------
 *
 * pg_pathman.c
 *		This module sets planner hooks, handles SELECT queries and produces
 *		paths for partitioned tables
 *
 * Copyright (c) 2015-2016, Postgres Professional
 *
 * ------------------------------------------------------------------------
 */

#include "pg_compat.h"

#include "pathman.h"
#include "init.h"
#include "hooks.h"
#include "utils.h"
#include "partition_filter.h"
#include "runtimeappend.h"
#include "runtime_merge_append.h"
#include "xact_handling.h"

#include "postgres.h"
#include "access/heapam.h"
#include "access/htup_details.h"
#include "access/transam.h"
#include "access/xact.h"
#include "catalog/pg_cast.h"
#include "catalog/pg_type.h"
#include "executor/spi.h"
#include "foreign/fdwapi.h"
#include "fmgr.h"
#include "miscadmin.h"
#include "optimizer/clauses.h"
#include "optimizer/prep.h"
#include "optimizer/restrictinfo.h"
#include "optimizer/cost.h"
#include "utils/builtins.h"
#include "utils/datum.h"
#include "utils/lsyscache.h"
#include "utils/memutils.h"
#include "utils/rel.h"
#include "utils/syscache.h"
#include "utils/selfuncs.h"
#include "utils/snapmgr.h"
#include "utils/typcache.h"

PG_MODULE_MAGIC;


List		   *inheritance_disabled_relids = NIL;
List		   *inheritance_enabled_relids = NIL;
PathmanState   *pmstate;
Oid				pathman_config_relid = InvalidOid;
Oid				pathman_config_params_relid = InvalidOid;


/* pg module functions */
void _PG_init(void);

/* Utility functions */
static Node *wrapper_make_expression(WrapperNode *wrap, int index, bool *alwaysTrue);
static bool disable_inheritance_subselect_walker(Node *node, void *context);

/* "Partition creation"-related functions */
static Datum extract_binary_interval_from_text(Datum interval_text,
											   Oid part_atttype,
											   Oid *interval_type);
static bool spawn_partitions(Oid partitioned_rel,
							 Datum value,
							 Datum leading_bound,
							 Oid leading_bound_type,
							 FmgrInfo *cmp_proc,
							 Datum interval_binary,
							 Oid interval_type,
							 bool forward,
							 Oid *last_partition);

/* Expression tree handlers */
static WrapperNode *handle_const(const Const *c, WalkerContext *context);
static void handle_binary_opexpr(WalkerContext *context, WrapperNode *result, const Node *varnode, const Const *c);
static void handle_binary_opexpr_param(const PartRelationInfo *prel, WrapperNode *result, const Node *varnode);
static WrapperNode *handle_opexpr(const OpExpr *expr, WalkerContext *context);
static WrapperNode *handle_boolexpr(const BoolExpr *expr, WalkerContext *context);
static WrapperNode *handle_arrexpr(const ScalarArrayOpExpr *expr, WalkerContext *context);
static RestrictInfo *rebuild_restrictinfo(Node *clause, RestrictInfo *old_rinfo);
static bool pull_var_param(const WalkerContext *ctx, const OpExpr *expr, Node **var_ptr, Node **param_ptr);

/* copied from allpaths.h */
static void set_plain_rel_size(PlannerInfo *root, RelOptInfo *rel,
				   RangeTblEntry *rte);
static void set_plain_rel_pathlist(PlannerInfo *root, RelOptInfo *rel, RangeTblEntry *rte);
static List *accumulate_append_subpath(List *subpaths, Path *path);
static void generate_mergeappend_paths(PlannerInfo *root, RelOptInfo *rel,
						   List *live_childrels,
						   List *all_child_pathkeys,
						   PathKey *pathkeyAsc,
						   PathKey *pathkeyDesc);
static Path *get_cheapest_parameterized_child_path(PlannerInfo *root, RelOptInfo *rel, Relids required_outer);


/*
 * Compare two Datums with the given comarison function
 *
 * flinfo is a pointer to an instance of FmgrInfo
 * arg1, arg2 are Datum instances
 */
#define check_lt(finfo, arg1, arg2) \
	((int) FunctionCall2(finfo, arg1, arg2) < 0)
#define check_le(finfo, arg1, arg2) \
	((int) FunctionCall2(finfo, arg1, arg2) <= 0)
#define check_eq(finfo, arg1, arg2) \
	((int) FunctionCall2(finfo, arg1, arg2) == 0)
#define check_ge(finfo, arg1, arg2) \
	((int) FunctionCall2(finfo, arg1, arg2) >= 0)
#define check_gt(finfo, arg1, arg2) \
	((int) FunctionCall2(finfo, arg1, arg2) > 0)

/* We can transform Param into Const provided that 'econtext' is available */
#define IsConstValue(wcxt, node) \
	( IsA((node), Const) || (WcxtHasExprContext(wcxt) ? IsA((node), Param) : false) )

#define ExtractConst(wcxt, node) \
	( IsA((node), Param) ? extract_const((wcxt), (Param *) (node)) : ((Const *) (node)) )


/*
 * Set initial values for all Postmaster's forks.
 */
void
_PG_init(void)
{
	PathmanInitState	temp_init_state;

	if (!process_shared_preload_libraries_in_progress)
	{
		elog(ERROR, "pg_pathman module must be initialized by Postmaster. "
					"Put the following line to configuration file: "
					"shared_preload_libraries='pg_pathman'");
	}

	/* Request additional shared resources */
	RequestAddinShmemSpace(estimate_pathman_shmem_size());

	/* NOTE: we don't need LWLocks now. RequestAddinLWLocks(1); */

	/* Assign pg_pathman's initial state */
	temp_init_state.initialization_needed = true;
	temp_init_state.pg_pathman_enable = true;

	/* Apply initial state */
	restore_pathman_init_state(&temp_init_state);

	/* Initialize 'next' hook pointers */
	set_rel_pathlist_hook_next		= set_rel_pathlist_hook;
	set_rel_pathlist_hook			= pathman_rel_pathlist_hook;
	set_join_pathlist_next			= set_join_pathlist_hook;
	set_join_pathlist_hook			= pathman_join_pathlist_hook;
	shmem_startup_hook_next			= shmem_startup_hook;
	shmem_startup_hook				= pathman_shmem_startup_hook;
	post_parse_analyze_hook_next	= post_parse_analyze_hook;
	post_parse_analyze_hook			= pathman_post_parse_analysis_hook;
	planner_hook_next				= planner_hook;
	planner_hook					= pathman_planner_hook;
	process_utility_hook_next		= ProcessUtility_hook;
	ProcessUtility_hook				= pathman_process_utility_hook;

	/* Initialize static data for all subsystems */
	init_main_pathman_toggles();
	init_runtimeappend_static_data();
	init_runtime_merge_append_static_data();
	init_partition_filter_static_data();
}

/*
 * Disables inheritance for partitioned by pathman relations.
 * It must be done to prevent PostgresSQL from exhaustive search.
 */
void
disable_inheritance(Query *parse)
{
	const PartRelationInfo *prel;
	RangeTblEntry		   *rte;
	MemoryContext			oldcontext;
	ListCell			   *lc;

	/* If query contains CTE (WITH statement) then handle subqueries too */
	disable_inheritance_cte(parse);

	/* If query contains subselects */
	disable_inheritance_subselect(parse);

	foreach(lc, parse->rtable)
	{
		rte = (RangeTblEntry *) lfirst(lc);

		switch(rte->rtekind)
		{
			case RTE_RELATION:
				if (rte->inh)
				{
					/* Look up this relation in pathman local cache */
					prel = get_pathman_relation_info(rte->relid);
					if (prel)
					{
						/* We'll set this flag later */
						rte->inh = false;

						/*
						 * Sometimes user uses the ONLY statement and in this case
						 * rte->inh is also false. We should differ the case
						 * when user uses ONLY statement from case when we
						 * make rte->inh false intentionally.
						 */
						oldcontext = MemoryContextSwitchTo(TopMemoryContext);
						inheritance_enabled_relids = \
							lappend_oid(inheritance_enabled_relids, rte->relid);
						MemoryContextSwitchTo(oldcontext);

						/*
						 * Check if relation was already found with ONLY modifier. In
						 * this case throw an error because we cannot handle
						 * situations when partitioned table used both with and
						 * without ONLY modifier in SELECT queries
						 */
						if (list_member_oid(inheritance_disabled_relids, rte->relid))
							goto disable_error;

						goto disable_next;
					}
				}

				oldcontext = MemoryContextSwitchTo(TopMemoryContext);
				inheritance_disabled_relids = \
					lappend_oid(inheritance_disabled_relids, rte->relid);
				MemoryContextSwitchTo(oldcontext);

				/* Check if relation was already found withoud ONLY modifier */
				if (list_member_oid(inheritance_enabled_relids, rte->relid))
						goto disable_error;
				break;
			case RTE_SUBQUERY:
				/* Recursively disable inheritance for subqueries */
				disable_inheritance(rte->subquery);
				break;
			default:
				break;
		}

disable_next:
		;
	}

	return;

disable_error:
	elog(ERROR, "It is prohibited to query partitioned tables both "
				"with and without ONLY modifier");
}

void
disable_inheritance_cte(Query *parse)
{
	ListCell	  *lc;

	foreach(lc, parse->cteList)
	{
		CommonTableExpr *cte = (CommonTableExpr*) lfirst(lc);

		if (IsA(cte->ctequery, Query))
			disable_inheritance((Query *) cte->ctequery);
	}
}

void
disable_inheritance_subselect(Query *parse)
{
	Node		*quals;

	if (!parse->jointree || !parse->jointree->quals)
		return;

	quals = parse->jointree->quals;
	disable_inheritance_subselect_walker(quals, NULL);
}

static bool
disable_inheritance_subselect_walker(Node *node, void *context)
{
	if (node == NULL)
		return false;

	if (IsA(node, SubLink))
	{
		disable_inheritance((Query *) (((SubLink *) node)->subselect));
		return false;
	}

	return expression_tree_walker(node, disable_inheritance_subselect_walker, (void *) context);
}

/*
 * Checks if query affects only one partition. If true then substitute
 */
void
handle_modification_query(Query *parse)
{
	const PartRelationInfo *prel;
	List				   *ranges;
	RangeTblEntry		   *rte;
	WrapperNode			   *wrap;
	Expr				   *expr;
	WalkerContext			context;

	Assert(parse->commandType == CMD_UPDATE ||
		   parse->commandType == CMD_DELETE);
	Assert(parse->resultRelation > 0);

	rte = rt_fetch(parse->resultRelation, parse->rtable);
	prel = get_pathman_relation_info(rte->relid);

	if (!prel)
		return;

	/* Parse syntax tree and extract partition ranges */
	ranges = list_make1_irange(make_irange(0, PrelLastChild(prel), false));
	expr = (Expr *) eval_const_expressions(NULL, parse->jointree->quals);
	if (!expr)
		return;

	/* Parse syntax tree and extract partition ranges */
	InitWalkerContext(&context, prel, NULL, false);
	wrap = walk_expr_tree(expr, &context);

	ranges = irange_list_intersect(ranges, wrap->rangeset);

	/* If only one partition is affected then substitute parent table with partition */
	if (irange_list_length(ranges) == 1)
	{
		IndexRange irange = linitial_irange(ranges);
		if (irange.ir_lower == irange.ir_upper)
		{
			Oid *children = PrelGetChildrenArray(prel);
			rte->relid = children[irange.ir_lower];
			rte->inh = false;
		}
	}

	return;
}

/*
 * Creates child relation and adds it to root.
 * Returns child index in simple_rel_array
 */
int
append_child_relation(PlannerInfo *root, RelOptInfo *rel, Index rti,
	RangeTblEntry *rte, int index, Oid childOid, List *wrappers)
{
	RangeTblEntry  *childrte;
	RelOptInfo	   *childrel;
	Index			childRTindex;
	AppendRelInfo  *appinfo;
	ListCell	   *lc,
				   *lc2;
	Relation		newrelation;
	PlanRowMark	   *parent_rowmark;
	PlanRowMark	   *child_rowmark;
	AttrNumber		i;

	/* FIXME: acquire a suitable lock on partition */
	newrelation = heap_open(childOid, NoLock);

	/*
	 * Create RangeTblEntry for child relation.
	 * This code partially based on expand_inherited_rtentry() function.
	 */
	childrte = copyObject(rte);
	childrte->relid = childOid;
	childrte->relkind = newrelation->rd_rel->relkind;
	childrte->inh = false;
	childrte->requiredPerms = 0;
	root->parse->rtable = lappend(root->parse->rtable, childrte);
	childRTindex = list_length(root->parse->rtable);
	root->simple_rte_array[childRTindex] = childrte;

	/* Create RelOptInfo */
	childrel = build_simple_rel(root, childRTindex, RELOPT_OTHER_MEMBER_REL);

	/* Copy targetlist */
	copy_targetlist_compat(childrel, rel);

	/* Copy attr_needed & attr_widths */
	childrel->attr_needed = (Relids *)
		palloc0((rel->max_attr - rel->min_attr + 1) * sizeof(Relids));
	childrel->attr_widths = (int32 *)
		palloc0((rel->max_attr - rel->min_attr + 1) * sizeof(int32));

	for (i = 0; i < rel->max_attr - rel->min_attr + 1; i++)
		childrel->attr_needed[i] = bms_copy(rel->attr_needed[i]);

	memcpy(childrel->attr_widths, rel->attr_widths,
		   (rel->max_attr - rel->min_attr + 1) * sizeof(int32));

	/*
	 * Copy restrictions. If it's not the parent table then copy only those
	 * restrictions that reference to this partition
	 */
	childrel->baserestrictinfo = NIL;
	if (rte->relid != childOid)
	{
		forboth(lc, wrappers, lc2, rel->baserestrictinfo)
		{
			bool alwaysTrue;
			WrapperNode *wrap = (WrapperNode *) lfirst(lc);
			Node *new_clause = wrapper_make_expression(wrap, index, &alwaysTrue);
			RestrictInfo *old_rinfo = (RestrictInfo *) lfirst(lc2);

			if (alwaysTrue)
			{
				continue;
			}
			Assert(new_clause);

			if (and_clause((Node *) new_clause))
			{
				ListCell *alc;

				foreach(alc, ((BoolExpr *) new_clause)->args)
				{
					Node *arg = (Node *) lfirst(alc);
					RestrictInfo *new_rinfo = rebuild_restrictinfo(arg, old_rinfo);

					change_varnos((Node *)new_rinfo, rel->relid, childrel->relid);
					childrel->baserestrictinfo = lappend(childrel->baserestrictinfo,
														 new_rinfo);
				}
			}
			else
			{
				RestrictInfo *new_rinfo = rebuild_restrictinfo(new_clause, old_rinfo);

				/* Replace old relids with new ones */
				change_varnos((Node *)new_rinfo, rel->relid, childrel->relid);

				childrel->baserestrictinfo = lappend(childrel->baserestrictinfo,
													 (void *) new_rinfo);
			}
		}
	}
	/* If it's the parent table then copy all restrictions */
	else
	{
		foreach(lc, rel->baserestrictinfo)
		{
			RestrictInfo *rinfo = (RestrictInfo *) lfirst(lc);
			RestrictInfo *new_rinfo = (RestrictInfo *) copyObject(rinfo);

			change_varnos((Node *)new_rinfo, rel->relid, childrel->relid);
			childrel->baserestrictinfo = lappend(childrel->baserestrictinfo,
												 (void *) new_rinfo);
		}
	}

	/* Build an AppendRelInfo for this parent and child */
	appinfo = makeNode(AppendRelInfo);
	appinfo->parent_relid = rti;
	appinfo->child_relid = childRTindex;
	appinfo->parent_reloid = rte->relid;
	root->append_rel_list = lappend(root->append_rel_list, appinfo);
	root->total_table_pages += (double) childrel->pages;

	/* Add equivalence members */
	foreach(lc, root->eq_classes)
	{
		EquivalenceClass *cur_ec = (EquivalenceClass *) lfirst(lc);

		/* Copy equivalence member from parent and make some modifications */
		foreach(lc2, cur_ec->ec_members)
		{
			EquivalenceMember *cur_em = (EquivalenceMember *) lfirst(lc2);
			EquivalenceMember *em;

			if (!bms_is_member(rti, cur_em->em_relids))
				continue;

			em = makeNode(EquivalenceMember);
			em->em_expr = copyObject(cur_em->em_expr);
			change_varnos((Node *) em->em_expr, rti, childRTindex);
			em->em_relids = bms_add_member(NULL, childRTindex);
			em->em_nullable_relids = cur_em->em_nullable_relids;
			em->em_is_const = false;
			em->em_is_child = true;
			em->em_datatype = cur_em->em_datatype;
			cur_ec->ec_members = lappend(cur_ec->ec_members, em);
		}
	}
	childrel->has_eclass_joins = rel->has_eclass_joins;

	/* Recalc parent relation tuples count */
	rel->tuples += childrel->tuples;

	/* Close child relations, but keep locks */
	heap_close(newrelation, NoLock);


	/* Create rowmarks required for child rels */
	parent_rowmark = get_plan_rowmark(root->rowMarks, rti);
	if (parent_rowmark)
	{
		child_rowmark = makeNode(PlanRowMark);

		child_rowmark->rti = childRTindex;
		child_rowmark->prti = rti;
		child_rowmark->rowmarkId = parent_rowmark->rowmarkId;
		/* Reselect rowmark type, because relkind might not match parent */
		child_rowmark->markType = select_rowmark_type(childrte,
													  parent_rowmark->strength);
		child_rowmark->allMarkTypes = (1 << child_rowmark->markType);
		child_rowmark->strength = parent_rowmark->strength;
		child_rowmark->waitPolicy = parent_rowmark->waitPolicy;
		child_rowmark->isParent = false;

		/* Include child's rowmark type in parent's allMarkTypes */
		parent_rowmark->allMarkTypes |= child_rowmark->allMarkTypes;

		root->rowMarks = lappend(root->rowMarks, child_rowmark);

		parent_rowmark->isParent = true;
	}

	return childRTindex;
}

/* Create new restriction based on clause */
static RestrictInfo *
rebuild_restrictinfo(Node *clause, RestrictInfo *old_rinfo)
{
	return make_restrictinfo((Expr *) clause,
							 old_rinfo->is_pushed_down,
							 old_rinfo->outerjoin_delayed,
							 old_rinfo->pseudoconstant,
							 old_rinfo->required_relids,
							 old_rinfo->outer_relids,
							 old_rinfo->nullable_relids);
}

/* Convert wrapper into expression for given index */
static Node *
wrapper_make_expression(WrapperNode *wrap, int index, bool *alwaysTrue)
{
	bool	lossy, found;

	*alwaysTrue = false;
	/*
	 * TODO: use faster algorithm using knowledge that we enumerate indexes
	 * sequntially.
	 */
	found = irange_list_find(wrap->rangeset, index, &lossy);

	/* Return NULL for always true and always false. */
	if (!found)
		return NULL;
	if (!lossy)
	{
		*alwaysTrue = true;
		return NULL;
	}

	if (IsA(wrap->orig, BoolExpr))
	{
		const BoolExpr *expr = (const BoolExpr *) wrap->orig;
		BoolExpr	   *result;

		if (expr->boolop == OR_EXPR || expr->boolop == AND_EXPR)
		{
			ListCell *lc;
			List *args = NIL;

			foreach (lc, wrap->args)
			{
				Node   *arg;
				bool	childAlwaysTrue;

				arg = wrapper_make_expression((WrapperNode *) lfirst(lc),
											  index, &childAlwaysTrue);
#ifdef USE_ASSERT_CHECKING
				/*
				 * We shouldn't get there for always true clause under OR and
				 * always false clause under AND.
				 */
				if (expr->boolop == OR_EXPR)
					Assert(!childAlwaysTrue);
				if (expr->boolop == AND_EXPR)
					Assert(arg || childAlwaysTrue);
#endif
				if (arg)
					args = lappend(args, arg);
			}

			Assert(list_length(args) >= 1);

			/* Remove redundant OR/AND when child is single. */
			if (list_length(args) == 1)
				return (Node *) linitial(args);

			result = makeNode(BoolExpr);
			result->xpr.type = T_BoolExpr;
			result->args = args;
			result->boolop = expr->boolop;
			result->location = expr->location;
			return (Node *) result;
		}
		else
			return copyObject(wrap->orig);
	}
	else
		return copyObject(wrap->orig);
}

/*
 * Recursive function to walk through conditions tree
 */
WrapperNode *
walk_expr_tree(Expr *expr, WalkerContext *context)
{
	BoolExpr		   *boolexpr;
	OpExpr			   *opexpr;
	ScalarArrayOpExpr  *arrexpr;
	WrapperNode		   *result;

	switch (expr->type)
	{
		/* Useful for INSERT optimization */
		case T_Const:
			return handle_const((Const *) expr, context);

		/* AND, OR, NOT expressions */
		case T_BoolExpr:
			boolexpr = (BoolExpr *) expr;
			return handle_boolexpr(boolexpr, context);

		/* =, !=, <, > etc. */
		case T_OpExpr:
			opexpr = (OpExpr *) expr;
			return handle_opexpr(opexpr, context);

		/* IN expression */
		case T_ScalarArrayOpExpr:
			arrexpr = (ScalarArrayOpExpr *) expr;
			return handle_arrexpr(arrexpr, context);

		default:
			result = (WrapperNode *) palloc(sizeof(WrapperNode));
			result->orig = (const Node *) expr;
			result->args = NIL;
			result->rangeset = list_make1_irange(
						make_irange(0, PrelLastChild(context->prel), true));
			result->paramsel = 1.0;
			return result;
	}
}

/*
 * Append\prepend partitions if there's no partition to store 'value'.
 *
 * Used by create_partitions_internal().
 *
 * NB: 'value' type is not needed since we've already taken
 * it into account while searching for the 'cmp_proc'.
 */
static bool
spawn_partitions(Oid partitioned_rel,		/* parent's Oid */
				 Datum value,				/* value to be INSERTed */
				 Datum leading_bound,		/* current global min\max */
				 Oid leading_bound_type,	/* type of the boundary */
				 FmgrInfo *cmp_proc,		/* cmp(value, leading_bound) */
				 Datum interval_binary,		/* interval in binary form */
				 Oid interval_type,			/* INTERVALOID or prel->atttype */
				 bool forward,				/* append\prepend */
				 Oid *last_partition)		/* result (Oid of the last partition) */
{
/* Cache "+"(leading_bound, interval) or "-"(leading_bound, interval) operator */
#define CacheOperator(finfo, opname, arg1, arg2, is_cached) \
	do { \
		if (!is_cached) \
		{ \
			fmgr_info(get_binary_operator_oid((opname), (arg1), (arg2)), \
					  (finfo)); \
			is_cached = true; \
		} \
	} while (0)

/* Use "<" for prepend & ">=" for append */
#define do_compare(compar, a, b, fwd) \
	( \
		(fwd) ? \
			check_ge((compar), (a), (b)) : \
			check_lt((compar), (a), (b)) \
	)

	FmgrInfo 	interval_move_bound; /* function to move upper\lower boundary */
	bool		interval_move_bound_cached = false; /* is it cached already? */
	bool		spawned = false;

	Datum		cur_part_leading = leading_bound;

	char	   *query;

	/* Create querty statement */
	query = psprintf("SELECT part::regclass "
					 "FROM %s.create_single_range_partition($1, $2, $3) AS part",
					 get_namespace_name(get_pathman_schema()));

	/* Execute comparison function cmp(value, cur_part_leading) */
	while (do_compare(cmp_proc, value, cur_part_leading, forward))
	{
		char   *nulls = NULL; /* no params are NULL */
		Oid		types[3] = { REGCLASSOID, leading_bound_type, leading_bound_type };
		Datum	values[3];
		int		ret;

		/* Assign the 'following' boundary to current 'leading' value */
		Datum	cur_part_following = cur_part_leading;

		CacheOperator(&interval_move_bound, (forward ? "+" : "-"),
					  leading_bound_type, interval_type, interval_move_bound_cached);

		/* Move leading bound by interval (leading +\- INTERVAL) */
		cur_part_leading = FunctionCall2(&interval_move_bound,
										 cur_part_leading,
										 interval_binary);

		/* Fill in 'values' with parent's Oid and correct boundaries... */
		values[0] = partitioned_rel; /* partitioned table's Oid */
		values[1] = forward ? cur_part_following : cur_part_leading; /* value #1 */
		values[2] = forward ? cur_part_leading : cur_part_following; /* value #2 */

		/* ...and create partition */
		ret = SPI_execute_with_args(query, 3, types, values, nulls, false, 0);
		if (ret != SPI_OK_SELECT)
			elog(ERROR, "Could not spawn a partition");

		/* Set 'last_partition' if necessary */
		if (last_partition)
		{
			HeapTuple	htup = SPI_tuptable->vals[0];
			Datum		partid;
			bool		isnull;

			Assert(SPI_processed == 1);
			Assert(SPI_tuptable->tupdesc->natts == 1);
			partid = SPI_getbinval(htup, SPI_tuptable->tupdesc, 1, &isnull);

			*last_partition = DatumGetObjectId(partid);
		}

#ifdef USE_ASSERT_CHECKING
		elog(DEBUG2, "%s partition with following='%s' & leading='%s' [%u]",
			 (forward ? "Appending" : "Prepending"),
			 DebugPrintDatum(cur_part_following, leading_bound_type),
			 DebugPrintDatum(cur_part_leading, leading_bound_type),
			 MyProcPid);
#endif

		/* We have spawned at least 1 partition */
		spawned = true;
	}

	pfree(query);

	return spawned;
}

/*
 * Convert interval from TEXT to binary form using partitioned column's type.
 */
static Datum
extract_binary_interval_from_text(Datum interval_text,	/* interval as TEXT */
								  Oid part_atttype,		/* partitioned column's type */
								  Oid *interval_type)	/* returned value */
{
	Datum		interval_binary;
	const char *interval_cstring;

	interval_cstring = TextDatumGetCString(interval_text);

	/* If 'part_atttype' is a *date type*, cast 'range_interval' to INTERVAL */
	if (is_date_type_internal(part_atttype))
	{
		int32	interval_typmod = PATHMAN_CONFIG_interval_typmod;

		/* Convert interval from CSTRING to internal form */
		interval_binary = DirectFunctionCall3(interval_in,
											  CStringGetDatum(interval_cstring),
											  ObjectIdGetDatum(InvalidOid),
											  Int32GetDatum(interval_typmod));
		if (interval_type)
			*interval_type = INTERVALOID;
	}
	/* Otherwise cast it to the partitioned column's type */
	else
	{
		HeapTuple	htup;
		Oid			typein_proc = InvalidOid;

		htup = SearchSysCache1(TYPEOID, ObjectIdGetDatum(part_atttype));
		if (HeapTupleIsValid(htup))
		{
			typein_proc = ((Form_pg_type) GETSTRUCT(htup))->typinput;
			ReleaseSysCache(htup);
		}
		else
			elog(ERROR, "Cannot find input function for type %u", part_atttype);

		/*
		 * Convert interval from CSTRING to 'prel->atttype'.
		 *
		 * Note: We pass 3 arguments in case
		 * 'typein_proc' also takes Oid & typmod.
		 */
		interval_binary = OidFunctionCall3(typein_proc,
										   CStringGetDatum(interval_cstring),
										   ObjectIdGetDatum(part_atttype),
										   Int32GetDatum(-1));
		if (interval_type)
			*interval_type = part_atttype;
	}

	return interval_binary;
}

/*
 * Append partitions (if needed) and return Oid of the partition to contain value.
 *
 * NB: This function should not be called directly, use create_partitions() instead.
 */
Oid
create_partitions_internal(Oid relid, Datum value, Oid value_type)
{
	MemoryContext	old_mcxt = CurrentMemoryContext;
	Oid				partid = InvalidOid; /* last created partition (or InvalidOid) */

	PG_TRY();
	{
		const PartRelationInfo *prel;
		Datum					values[Natts_pathman_config];
		bool					isnull[Natts_pathman_config];

		/* Get both PartRelationInfo & PATHMAN_CONFIG contents for this relation */
		if (pathman_config_contains_relation(relid, values, isnull, NULL))
		{
			Oid			base_atttype;		/* base type of prel->atttype */
			Oid			base_value_type;	/* base type of value_type */

			Datum		min_rvalue,			/* absolute MIN */
						max_rvalue;			/* absolute MAX */

			Oid			interval_type = InvalidOid;
			Datum		interval_binary, /* assigned 'width' of a single partition */
						interval_text;

			FmgrInfo	interval_type_cmp;

			/* Fetch PartRelationInfo by 'relid' */
			prel = get_pathman_relation_info(relid);
			shout_if_prel_is_invalid(relid, prel, PT_RANGE);

			/* Fetch base types of prel->atttype & value_type */
			base_atttype = getBaseType(prel->atttype);
			base_value_type = getBaseType(value_type);

			/* Read max & min range values from PartRelationInfo */
			min_rvalue = PrelGetRangesArray(prel)[0].min;
			max_rvalue = PrelGetRangesArray(prel)[PrelLastChild(prel)].max;

			/* Retrieve interval as TEXT from tuple */
			interval_text = values[Anum_pathman_config_range_interval - 1];

			/* Convert interval to binary representation */
			interval_binary = extract_binary_interval_from_text(interval_text,
																base_atttype,
																&interval_type);

			/* Fill the FmgrInfo struct with a cmp(value, part_attribute) function */
			fill_type_cmp_fmgr_info(&interval_type_cmp, base_value_type, base_atttype);

			if (SPI_connect() != SPI_OK_CONNECT)
				elog(ERROR, "Could not connect using SPI");

			/* while (value >= MAX) ... */
			spawn_partitions(PrelParentRelid(prel), value, max_rvalue,
							 base_atttype, &interval_type_cmp, interval_binary,
							 interval_type, true, &partid);

			/* while (value < MIN) ... */
<<<<<<< HEAD
			spawn_partitions(PrelParentRelid(prel), value, min_rvalue,
							 base_atttype, &interval_type_cmp, interval_binary,
							 interval_type, false, &partid);
=======
			if (partid == InvalidOid)
				spawn_partitions(PrelParentRelid(prel), value, min_rvalue,
								 prel->atttype, &interval_type_cmp, interval_binary,
								 interval_type, false, &partid);
>>>>>>> e999b863

			SPI_finish(); /* close SPI connection */
		}
		else
			elog(ERROR, "pg_pathman's config does not contain relation \"%s\"",
				 get_rel_name_or_relid(relid));
	}
	PG_CATCH();
	{
		ErrorData *edata;

		/* Switch to the original context & copy edata */
		MemoryContextSwitchTo(old_mcxt);
		edata = CopyErrorData();
		FlushErrorState();

		elog(LOG, "create_partitions_internal(): %s [%u]",
			 edata->message, MyProcPid);

		FreeErrorData(edata);

		SPI_finish(); /* no problem if not connected */

		/* Reset 'partid' in case of error */
		partid = InvalidOid;
	}
	PG_END_TRY();

	return partid;
}

/*
 * Create RANGE partitions (if needed) using either BGW or current backend.
 *
 * Returns Oid of the partition to store 'value'.
 */
Oid
create_partitions(Oid relid, Datum value, Oid value_type)
{
	TransactionId	rel_xmin;
	Oid				last_partition = InvalidOid;

	/* Check that table is partitioned and fetch xmin */
	if (pathman_config_contains_relation(relid, NULL, NULL, &rel_xmin))
	{
		bool part_in_prev_xact =
					TransactionIdPrecedes(rel_xmin, GetCurrentTransactionId()) ||
					TransactionIdEquals(rel_xmin, FrozenTransactionId);

		/*
		 * If table has been partitioned in some previous xact AND
		 * we don't hold any conflicting locks, run BGWorker.
		 */
		if (part_in_prev_xact && !xact_bgw_conflicting_lock_exists(relid))
		{
			elog(DEBUG2, "create_partitions(): chose BGWorker [%u]", MyProcPid);
			last_partition = create_partitions_bg_worker(relid, value, value_type);
		}
		/* Else it'd be better for the current backend to create partitions */
		else
		{
			elog(DEBUG2, "create_partitions(): chose backend [%u]", MyProcPid);
			last_partition = create_partitions_internal(relid, value, value_type);
		}
	}
	else
		elog(ERROR, "Relation \"%s\" is not partitioned by pg_pathman",
			 get_rel_name_or_relid(relid));

	/* Check that 'last_partition' is valid */
	if (last_partition == InvalidOid)
		elog(ERROR, "Could not create new partitions for relation \"%s\"",
			 get_rel_name_or_relid(relid));

	return last_partition;
}

/*
 * Given RangeEntry array and 'value', return selected
 * RANGE partitions inside the WrapperNode.
 */
void
select_range_partitions(const Datum value,
						FmgrInfo *cmp_func,
						const RangeEntry *ranges,
						const int nranges,
						const int strategy,
						WrapperNode *result)
{
	const RangeEntry   *current_re;
	bool				lossy = false,
						is_less,
						is_greater;

#ifdef USE_ASSERT_CHECKING
	bool				found = false;
	int					counter = 0;
#endif

	int					i,
						startidx = 0,
						endidx = nranges - 1,
						cmp_min,
						cmp_max;

	/* Initial value (no missing partitions found) */
	result->found_gap = false;

	/* Check boundaries */
	if (nranges == 0)
	{
		result->rangeset = NIL;
		return;
	}
	else
	{
		Assert(ranges);
		Assert(cmp_func);

		/* Corner cases */
		cmp_min = FunctionCall2(cmp_func, value, ranges[startidx].min),
		cmp_max = FunctionCall2(cmp_func, value, ranges[endidx].max);

		if ((cmp_min <= 0 && strategy == BTLessStrategyNumber) ||
			(cmp_min < 0 && (strategy == BTLessEqualStrategyNumber ||
							 strategy == BTEqualStrategyNumber)))
		{
			result->rangeset = NIL;
			return;
		}

		if (cmp_max >= 0 && (strategy == BTGreaterEqualStrategyNumber ||
							 strategy == BTGreaterStrategyNumber ||
							 strategy == BTEqualStrategyNumber))
		{
			result->rangeset = NIL;
			return;
		}

		if ((cmp_min < 0 && strategy == BTGreaterStrategyNumber) ||
			(cmp_min <= 0 && strategy == BTGreaterEqualStrategyNumber))
		{
			result->rangeset = list_make1_irange(make_irange(startidx, endidx, false));
			return;
		}

		if (cmp_max >= 0 && (strategy == BTLessEqualStrategyNumber ||
							 strategy == BTLessStrategyNumber))
		{
			result->rangeset = list_make1_irange(make_irange(startidx, endidx, false));
			return;
		}
	}

	/* Binary search */
	while (true)
	{
		Assert(cmp_func);

		i = startidx + (endidx - startidx) / 2;
		Assert(i >= 0 && i < nranges);

		current_re = &ranges[i];

		cmp_min = FunctionCall2(cmp_func, value, current_re->min);
		cmp_max = FunctionCall2(cmp_func, value, current_re->max);

		is_less = (cmp_min < 0 || (cmp_min == 0 && strategy == BTLessStrategyNumber));
		is_greater = (cmp_max > 0 || (cmp_max >= 0 && strategy != BTLessStrategyNumber));

		if (!is_less && !is_greater)
		{
			if (strategy == BTGreaterEqualStrategyNumber && cmp_min == 0)
				lossy = false;
			else if (strategy == BTLessStrategyNumber && cmp_max == 0)
				lossy = false;
			else
				lossy = true;
#ifdef USE_ASSERT_CHECKING
			found = true;
#endif
			break;
		}

		/* If we still haven't found partition then it doesn't exist */
		if (startidx >= endidx)
		{
			result->rangeset = NIL;
			result->found_gap = true;
			return;
		}

		if (is_less)
			endidx = i - 1;
		else if (is_greater)
			startidx = i + 1;

		/* For debug's sake */
		Assert(++counter < 100);
	}

	Assert(found);

	/* Filter partitions */
	switch(strategy)
	{
		case BTLessStrategyNumber:
		case BTLessEqualStrategyNumber:
			if (lossy)
			{
				result->rangeset = list_make1_irange(make_irange(i, i, true));
				if (i > 0)
					result->rangeset = lcons_irange(make_irange(0, i - 1, false),
													result->rangeset);
			}
			else
			{
				result->rangeset = list_make1_irange(make_irange(0, i, false));
			}
			break;

		case BTEqualStrategyNumber:
			result->rangeset = list_make1_irange(make_irange(i, i, true));
			break;

		case BTGreaterEqualStrategyNumber:
		case BTGreaterStrategyNumber:
			if (lossy)
			{
				result->rangeset = list_make1_irange(make_irange(i, i, true));
				if (i < nranges - 1)
					result->rangeset =
							lappend_irange(result->rangeset,
										   make_irange(i + 1,
													   nranges - 1,
													   false));
			}
			else
			{
				result->rangeset =
						list_make1_irange(make_irange(i,
													  nranges - 1,
													  false));
			}
			break;

		default:
			elog(ERROR, "Unknown btree strategy (%u)", strategy);
			break;
	}
}

/*
 * This function determines which partitions should appear in query plan.
 */
static void
handle_binary_opexpr(WalkerContext *context, WrapperNode *result,
					 const Node *varnode, const Const *c)
{
	int						strategy;
	TypeCacheEntry		   *tce;
	FmgrInfo				cmp_func;
	Oid						vartype;
	const OpExpr		   *expr = (const OpExpr *) result->orig;
	const PartRelationInfo *prel = context->prel;

	Assert(IsA(varnode, Var) || IsA(varnode, RelabelType));

	vartype = !IsA(varnode, RelabelType) ?
			((Var *) varnode)->vartype :
			((RelabelType *) varnode)->resulttype;

	tce = lookup_type_cache(vartype, TYPECACHE_BTREE_OPFAMILY);
	strategy = get_op_opfamily_strategy(expr->opno, tce->btree_opf);
	fill_type_cmp_fmgr_info(&cmp_func, c->consttype, prel->atttype);

	switch (prel->parttype)
	{
		case PT_HASH:
			if (strategy == BTEqualStrategyNumber)
			{
				Datum	value = OidFunctionCall1(prel->hash_proc, c->constvalue);
				uint32	idx = hash_to_part_index(DatumGetInt32(value),
												 PrelChildrenCount(prel));

				result->rangeset = list_make1_irange(make_irange(idx, idx, true));

				return; /* exit on equal */
			}
			break; /* continue to function's end */

		case PT_RANGE:
			{
				select_range_partitions(c->constvalue,
										&cmp_func,
										PrelGetRangesArray(context->prel),
										PrelChildrenCount(context->prel),
										strategy,
										result);
				return;
			}

		default:
			elog(ERROR, "Unknown partitioning type %u", prel->parttype);
	}

	result->rangeset = list_make1_irange(make_irange(0, PrelLastChild(prel), true));
	result->paramsel = 1.0;
}

/*
 * Estimate selectivity of parametrized quals.
 */
static void
handle_binary_opexpr_param(const PartRelationInfo *prel,
						   WrapperNode *result, const Node *varnode)
{
	const OpExpr	   *expr = (const OpExpr *)result->orig;
	TypeCacheEntry	   *tce;
	int					strategy;
	Oid					vartype;

	Assert(IsA(varnode, Var) || IsA(varnode, RelabelType));

	vartype = !IsA(varnode, RelabelType) ?
			((Var *) varnode)->vartype :
			((RelabelType *) varnode)->resulttype;

	/* Determine operator type */
	tce = lookup_type_cache(vartype, TYPECACHE_BTREE_OPFAMILY);
	strategy = get_op_opfamily_strategy(expr->opno, tce->btree_opf);

	result->rangeset = list_make1_irange(make_irange(0, PrelLastChild(prel), true));

	if (strategy == BTEqualStrategyNumber)
	{
		result->paramsel = 1.0 / (double) PrelChildrenCount(prel);
	}
	else if (prel->parttype == PT_RANGE && strategy > 0)
	{
		result->paramsel = DEFAULT_INEQ_SEL;
	}
	else
	{
		result->paramsel = 1.0;
	}
}

/*
 * Convert hash value to the partition index.
 */
uint32
hash_to_part_index(uint32 value, uint32 partitions)
{
	return value % partitions;
}

search_rangerel_result
search_range_partition_eq(const Datum value,
						  FmgrInfo *cmp_func,
						  const PartRelationInfo *prel,
						  RangeEntry *out_re) /* returned RangeEntry */
{
	RangeEntry *ranges;
	int			nranges;
	WrapperNode	result;

	ranges = PrelGetRangesArray(prel);
	nranges = PrelChildrenCount(prel);

	select_range_partitions(value,
							cmp_func,
							ranges,
							nranges,
							BTEqualStrategyNumber,
							&result);

	if (result.found_gap)
	{
		return SEARCH_RANGEREL_GAP;
	}
	else if (result.rangeset == NIL)
	{
		return SEARCH_RANGEREL_OUT_OF_RANGE;
	}
	else
	{
		IndexRange irange = linitial_irange(result.rangeset);

		Assert(list_length(result.rangeset) == 1);
		Assert(irange.ir_lower == irange.ir_upper);
		Assert(irange.ir_valid);

		/* Write result to the 'out_rentry' if necessary */
		if (out_re)
			memcpy((void *) out_re,
				   (const void *) &ranges[irange.ir_lower],
				   sizeof(RangeEntry));

		return SEARCH_RANGEREL_FOUND;
	}
}

static Const *
extract_const(WalkerContext *wcxt, Param *param)
{
	ExprState  *estate = ExecInitExpr((Expr *) param, NULL);
	bool		isnull;
	Datum		value = ExecEvalExpr(estate, wcxt->econtext, &isnull, NULL);

	return makeConst(param->paramtype, param->paramtypmod,
					 param->paramcollid, get_typlen(param->paramtype),
					 value, isnull, get_typbyval(param->paramtype));
}

static WrapperNode *
handle_const(const Const *c, WalkerContext *context)
{
	const PartRelationInfo *prel = context->prel;
	WrapperNode			   *result = (WrapperNode *) palloc(sizeof(WrapperNode));

	result->orig = (const Node *) c;

	/*
	 * Had to add this check for queries like:
	 *   select * from test.hash_rel where txt = NULL;
	 */
	if (!context->for_insert)
	{
		result->rangeset = list_make1_irange(make_irange(0,
														 PrelLastChild(prel),
														 true));
		result->paramsel = 1.0;

		return result;
	}

	switch (prel->parttype)
	{
		case PT_HASH:
			{
				Datum	value = OidFunctionCall1(prel->hash_proc, c->constvalue);
				uint32	idx = hash_to_part_index(DatumGetInt32(value),
												 PrelChildrenCount(prel));
				result->rangeset = list_make1_irange(make_irange(idx, idx, true));
			}
			break;

		case PT_RANGE:
			{
				TypeCacheEntry *tce;

				tce = lookup_type_cache(c->consttype, TYPECACHE_CMP_PROC_FINFO);

				select_range_partitions(c->constvalue,
										&tce->cmp_proc_finfo,
										PrelGetRangesArray(context->prel),
										PrelChildrenCount(context->prel),
										BTEqualStrategyNumber,
										result);
			}
			break;

		default:
			elog(ERROR, "Unknown partitioning type %u", prel->parttype);
			break;
	}

	return result;
}

/*
 * Operator expression handler
 */
static WrapperNode *
handle_opexpr(const OpExpr *expr, WalkerContext *context)
{
	WrapperNode	*result = (WrapperNode *)palloc(sizeof(WrapperNode));
	Node		*var, *param;
	const PartRelationInfo *prel = context->prel;

	result->orig = (const Node *)expr;
	result->args = NIL;

	if (list_length(expr->args) == 2)
	{
		if (pull_var_param(context, expr, &var, &param))
		{
			if (IsConstValue(context, param))
			{
				handle_binary_opexpr(context, result, var, ExtractConst(context, param));
				return result;
			}
			else if (IsA(param, Param) || IsA(param, Var))
			{
				handle_binary_opexpr_param(prel, result, var);
				return result;
			}
		}
	}

	result->rangeset = list_make1_irange(make_irange(0, PrelLastChild(prel), true));
	result->paramsel = 1.0;
	return result;
}

/*
 * Checks if expression is a KEY OP PARAM or PARAM OP KEY,
 * where KEY is partition key (it could be Var or RelableType) and PARAM is
 * whatever. Function returns variable (or RelableType) and param via var_ptr
 * and param_ptr pointers. If partition key isn't in expression then function
 * returns false.
 */
static bool
pull_var_param(const WalkerContext *ctx,
			   const OpExpr *expr,
			   Node **var_ptr,
			   Node **param_ptr)
{
	Node   *left = linitial(expr->args),
		   *right = lsecond(expr->args);
	Var	   *v = NULL;

	/* Check the case when variable is on the left side */
	if (IsA(left, Var) || IsA(left, RelabelType))
	{
		v = !IsA(left, RelabelType) ?
						(Var *) left :
						(Var *) ((RelabelType *) left)->arg;

		if (v->varoattno == ctx->prel->attnum)
		{
			*var_ptr = left;
			*param_ptr = right;
			return true;
		}
	}

	/* ... variable is on the right side */
	if (IsA(right, Var) || IsA(right, RelabelType))
	{
		v = !IsA(right, RelabelType) ?
						(Var *) right :
						(Var *) ((RelabelType *) right)->arg;

		if (v->varoattno == ctx->prel->attnum)
		{
			*var_ptr = right;
			*param_ptr = left;
			return true;
		}
	}

	/* Variable isn't a partitionig key */
	return false;
}

/*
 * Boolean expression handler
 */
static WrapperNode *
handle_boolexpr(const BoolExpr *expr, WalkerContext *context)
{
	WrapperNode	*result = (WrapperNode *)palloc(sizeof(WrapperNode));
	ListCell	*lc;
	const PartRelationInfo *prel = context->prel;

	result->orig = (const Node *)expr;
	result->args = NIL;
	result->paramsel = 1.0;

	if (expr->boolop == AND_EXPR)
		result->rangeset = list_make1_irange(make_irange(0,
														 PrelLastChild(prel),
														 false));
	else
		result->rangeset = NIL;

	foreach (lc, expr->args)
	{
		WrapperNode *arg;

		arg = walk_expr_tree((Expr *)lfirst(lc), context);
		result->args = lappend(result->args, arg);
		switch (expr->boolop)
		{
			case OR_EXPR:
				result->rangeset = irange_list_union(result->rangeset, arg->rangeset);
				break;
			case AND_EXPR:
				result->rangeset = irange_list_intersect(result->rangeset, arg->rangeset);
				result->paramsel *= arg->paramsel;
				break;
			default:
				result->rangeset = list_make1_irange(make_irange(0,
																 PrelLastChild(prel),
																 false));
				break;
		}
	}

	if (expr->boolop == OR_EXPR)
	{
		int totallen = irange_list_length(result->rangeset);

		foreach (lc, result->args)
		{
			WrapperNode *arg = (WrapperNode *) lfirst(lc);
			int len = irange_list_length(arg->rangeset);

			result->paramsel *= (1.0 - arg->paramsel * (double)len / (double)totallen);
		}
		result->paramsel = 1.0 - result->paramsel;
	}

	return result;
}

/*
 * Scalar array expression
 */
static WrapperNode *
handle_arrexpr(const ScalarArrayOpExpr *expr, WalkerContext *context)
{
	WrapperNode *result = (WrapperNode *)palloc(sizeof(WrapperNode));
	Node		*varnode = (Node *) linitial(expr->args);
	Var			*var;
	Node		*arraynode = (Node *) lsecond(expr->args);
	const PartRelationInfo *prel = context->prel;

	result->orig = (const Node *)expr;
	result->args = NIL;
	result->paramsel = 1.0;

	Assert(varnode != NULL);

	/* If variable is not the partition key then skip it */
	if (IsA(varnode, Var) || IsA(varnode, RelabelType))
	{
		var = !IsA(varnode, RelabelType) ?
			(Var *) varnode :
			(Var *) ((RelabelType *) varnode)->arg;
		if (var->varoattno != prel->attnum)
			goto handle_arrexpr_return;
	}
	else
		goto handle_arrexpr_return;

	if (arraynode && IsA(arraynode, Const) &&
		!((Const *) arraynode)->constisnull)
	{
		ArrayType  *arrayval;
		int16		elmlen;
		bool		elmbyval;
		char		elmalign;
		int			num_elems;
		Datum	   *elem_values;
		bool	   *elem_nulls;
		int			i;

		/* Extract values from array */
		arrayval = DatumGetArrayTypeP(((Const *) arraynode)->constvalue);
		get_typlenbyvalalign(ARR_ELEMTYPE(arrayval),
							 &elmlen, &elmbyval, &elmalign);
		deconstruct_array(arrayval,
						  ARR_ELEMTYPE(arrayval),
						  elmlen, elmbyval, elmalign,
						  &elem_values, &elem_nulls, &num_elems);

		result->rangeset = NIL;

		/* Construct OIDs list */
		for (i = 0; i < num_elems; i++)
		{
			Datum		value;
			uint32		idx;

			/* Invoke base hash function for value type */
			value = OidFunctionCall1(prel->hash_proc, elem_values[i]);
			idx = hash_to_part_index(DatumGetInt32(value), PrelChildrenCount(prel));
			result->rangeset = irange_list_union(result->rangeset,
												 list_make1_irange(make_irange(idx,
																			   idx,
																			   true)));
		}

		/* Free resources */
		pfree(elem_values);
		pfree(elem_nulls);

		return result;
	}

	if (arraynode && IsA(arraynode, Param))
		result->paramsel = DEFAULT_INEQ_SEL;

handle_arrexpr_return:
	result->rangeset = list_make1_irange(make_irange(0, PrelLastChild(prel), true));
	return result;
}

/*
 * Theres are functions below copied from allpaths.c with (or without) some
 * modifications. Couldn't use original because of 'static' modifier.
 */

/*
 * set_plain_rel_size
 *	  Set size estimates for a plain relation (no subquery, no inheritance)
 */
static void
set_plain_rel_size(PlannerInfo *root, RelOptInfo *rel, RangeTblEntry *rte)
{
	/*
	 * Test any partial indexes of rel for applicability.  We must do this
	 * first since partial unique indexes can affect size estimates.
	 */
	check_index_predicates_compat(root, rel);

	/* Mark rel with estimated output rows, width, etc */
	set_baserel_size_estimates(root, rel);
}

/*
 * set_plain_rel_pathlist
 *	  Build access paths for a plain relation (no subquery, no inheritance)
 */
static void
set_plain_rel_pathlist(PlannerInfo *root, RelOptInfo *rel, RangeTblEntry *rte)
{
	Relids		required_outer;
	Path *path;

	/*
	 * We don't support pushing join clauses into the quals of a seqscan, but
	 * it could still have required parameterization due to LATERAL refs in
	 * its tlist.
	 */
	required_outer = rel->lateral_relids;

	/* Consider sequential scan */
#if PG_VERSION_NUM >= 90600
	path = create_seqscan_path(root, rel, required_outer, 0);
#else
	path = create_seqscan_path(root, rel, required_outer);
#endif
	add_path(rel, path);

	/* Consider index scans */
	create_index_paths(root, rel);

	/* Consider TID scans */
	create_tidscan_paths(root, rel);
}

/*
 * set_foreign_size
 *		Set size estimates for a foreign table RTE
 */
static void
set_foreign_size(PlannerInfo *root, RelOptInfo *rel, RangeTblEntry *rte)
{
	/* Mark rel with estimated output rows, width, etc */
	set_foreign_size_estimates(root, rel);

	/* Let FDW adjust the size estimates, if it can */
	rel->fdwroutine->GetForeignRelSize(root, rel, rte->relid);

	/* ... but do not let it set the rows estimate to zero */
	rel->rows = clamp_row_est(rel->rows);
}

/*
 * set_foreign_pathlist
 *		Build access paths for a foreign table RTE
 */
static void
set_foreign_pathlist(PlannerInfo *root, RelOptInfo *rel, RangeTblEntry *rte)
{
	/* Call the FDW's GetForeignPaths function to generate path(s) */
	rel->fdwroutine->GetForeignPaths(root, rel, rte->relid);
}

/*
 * set_append_rel_pathlist
 *	  Build access paths for an "append relation"
 */
void
set_append_rel_pathlist(PlannerInfo *root, RelOptInfo *rel,
						Index rti, RangeTblEntry *rte,
						PathKey *pathkeyAsc, PathKey *pathkeyDesc)
{
	Index		parentRTindex = rti;
	List	   *live_childrels = NIL;
	List	   *subpaths = NIL;
	bool		subpaths_valid = true;
	List	   *all_child_pathkeys = NIL;
	List	   *all_child_outers = NIL;
	ListCell   *l;

	/*
	 * Generate access paths for each member relation, and remember the
	 * cheapest path for each one.  Also, identify all pathkeys (orderings)
	 * and parameterizations (required_outer sets) available for the member
	 * relations.
	 */
	foreach(l, root->append_rel_list)
	{
		AppendRelInfo *appinfo = (AppendRelInfo *) lfirst(l);
		Index		childRTindex;
		RangeTblEntry *childRTE;
		RelOptInfo *childrel;
		ListCell   *lcp;

		/* append_rel_list contains all append rels; ignore others */
		if (appinfo->parent_relid != parentRTindex)
			continue;

		/* Re-locate the child RTE and RelOptInfo */
		childRTindex = appinfo->child_relid;
		childRTE = root->simple_rte_array[childRTindex];
		childrel = root->simple_rel_array[childRTindex];

		/*
		 * Compute the child's access paths.
		 */
		if (childRTE->relkind == RELKIND_FOREIGN_TABLE)
		{
			set_foreign_size(root, childrel, childRTE);
			set_foreign_pathlist(root, childrel, childRTE);
		}
		else
		{
			set_plain_rel_size(root, childrel, childRTE);
			set_plain_rel_pathlist(root, childrel, childRTE);
		}
		set_cheapest(childrel);

		/*
		 * If child is dummy, ignore it.
		 */
		if (IS_DUMMY_REL(childrel))
			continue;

		/*
		 * Child is live, so add it to the live_childrels list for use below.
		 */
		live_childrels = lappend(live_childrels, childrel);

		/*
		 * If child has an unparameterized cheapest-total path, add that to
		 * the unparameterized Append path we are constructing for the parent.
		 * If not, there's no workable unparameterized path.
		 */
		if (childrel->cheapest_total_path->param_info == NULL)
			subpaths = accumulate_append_subpath(subpaths,
											  childrel->cheapest_total_path);
		else
			subpaths_valid = false;

		/*
		 * Collect lists of all the available path orderings and
		 * parameterizations for all the children.  We use these as a
		 * heuristic to indicate which sort orderings and parameterizations we
		 * should build Append and MergeAppend paths for.
		 */
		foreach(lcp, childrel->pathlist)
		{
			Path	   *childpath = (Path *) lfirst(lcp);
			List	   *childkeys = childpath->pathkeys;
			Relids		childouter = PATH_REQ_OUTER(childpath);

			/* Unsorted paths don't contribute to pathkey list */
			if (childkeys != NIL)
			{
				ListCell   *lpk;
				bool		found = false;

				/* Have we already seen this ordering? */
				foreach(lpk, all_child_pathkeys)
				{
					List	   *existing_pathkeys = (List *) lfirst(lpk);

					if (compare_pathkeys(existing_pathkeys,
										 childkeys) == PATHKEYS_EQUAL)
					{
						found = true;
						break;
					}
				}
				if (!found)
				{
					/* No, so add it to all_child_pathkeys */
					all_child_pathkeys = lappend(all_child_pathkeys,
												 childkeys);
				}
			}

			/* Unparameterized paths don't contribute to param-set list */
			if (childouter)
			{
				ListCell   *lco;
				bool		found = false;

				/* Have we already seen this param set? */
				foreach(lco, all_child_outers)
				{
					Relids		existing_outers = (Relids) lfirst(lco);

					if (bms_equal(existing_outers, childouter))
					{
						found = true;
						break;
					}
				}
				if (!found)
				{
					/* No, so add it to all_child_outers */
					all_child_outers = lappend(all_child_outers,
											   childouter);
				}
			}
		}
	}

	/*
	 * If we found unparameterized paths for all children, build an unordered,
	 * unparameterized Append path for the rel.  (Note: this is correct even
	 * if we have zero or one live subpath due to constraint exclusion.)
	 */
	if (subpaths_valid)
		add_path(rel,
				 (Path *) create_append_path_compat(rel, subpaths, NULL, 0));

	/*
	 * Also build unparameterized MergeAppend paths based on the collected
	 * list of child pathkeys.
	 */
	if (subpaths_valid)
		generate_mergeappend_paths(root, rel, live_childrels,
								   all_child_pathkeys, pathkeyAsc,
								   pathkeyDesc);

	/*
	 * Build Append paths for each parameterization seen among the child rels.
	 * (This may look pretty expensive, but in most cases of practical
	 * interest, the child rels will expose mostly the same parameterizations,
	 * so that not that many cases actually get considered here.)
	 *
	 * The Append node itself cannot enforce quals, so all qual checking must
	 * be done in the child paths.  This means that to have a parameterized
	 * Append path, we must have the exact same parameterization for each
	 * child path; otherwise some children might be failing to check the
	 * moved-down quals.  To make them match up, we can try to increase the
	 * parameterization of lesser-parameterized paths.
	 */
	foreach(l, all_child_outers)
	{
		Relids		required_outer = (Relids) lfirst(l);
		ListCell   *lcr;

		/* Select the child paths for an Append with this parameterization */
		subpaths = NIL;
		subpaths_valid = true;
		foreach(lcr, live_childrels)
		{
			RelOptInfo *childrel = (RelOptInfo *) lfirst(lcr);
			Path	   *subpath;

			subpath = get_cheapest_parameterized_child_path(root,
															childrel,
															required_outer);
			if (subpath == NULL)
			{
				/* failed to make a suitable path for this child */
				subpaths_valid = false;
				break;
			}
			subpaths = accumulate_append_subpath(subpaths, subpath);
		}

		if (subpaths_valid)
			add_path(rel, (Path *)
					 create_append_path_compat(rel, subpaths, required_outer, 0));
	}
}

static List *
accumulate_append_subpath(List *subpaths, Path *path)
{
	return lappend(subpaths, path);
}

/*
 * get_cheapest_parameterized_child_path
 *		Get cheapest path for this relation that has exactly the requested
 *		parameterization.
 *
 * Returns NULL if unable to create such a path.
 */
static Path *
get_cheapest_parameterized_child_path(PlannerInfo *root, RelOptInfo *rel,
									  Relids required_outer)
{
	Path	   *cheapest;
	ListCell   *lc;

	/*
	 * Look up the cheapest existing path with no more than the needed
	 * parameterization.  If it has exactly the needed parameterization, we're
	 * done.
	 */
	cheapest = get_cheapest_path_for_pathkeys(rel->pathlist,
											  NIL,
											  required_outer,
											  TOTAL_COST);
	Assert(cheapest != NULL);
	if (bms_equal(PATH_REQ_OUTER(cheapest), required_outer))
		return cheapest;

	/*
	 * Otherwise, we can "reparameterize" an existing path to match the given
	 * parameterization, which effectively means pushing down additional
	 * joinquals to be checked within the path's scan.  However, some existing
	 * paths might check the available joinquals already while others don't;
	 * therefore, it's not clear which existing path will be cheapest after
	 * reparameterization.  We have to go through them all and find out.
	 */
	cheapest = NULL;
	foreach(lc, rel->pathlist)
	{
		Path	   *path = (Path *) lfirst(lc);

		/* Can't use it if it needs more than requested parameterization */
		if (!bms_is_subset(PATH_REQ_OUTER(path), required_outer))
			continue;

		/*
		 * Reparameterization can only increase the path's cost, so if it's
		 * already more expensive than the current cheapest, forget it.
		 */
		if (cheapest != NULL &&
			compare_path_costs(cheapest, path, TOTAL_COST) <= 0)
			continue;

		/* Reparameterize if needed, then recheck cost */
		if (!bms_equal(PATH_REQ_OUTER(path), required_outer))
		{
			path = reparameterize_path(root, path, required_outer, 1.0);
			if (path == NULL)
				continue;		/* failed to reparameterize this one */
			Assert(bms_equal(PATH_REQ_OUTER(path), required_outer));

			if (cheapest != NULL &&
				compare_path_costs(cheapest, path, TOTAL_COST) <= 0)
				continue;
		}

		/* We have a new best path */
		cheapest = path;
	}

	/* Return the best path, or NULL if we found no suitable candidate */
	return cheapest;
}

/*
 * generate_mergeappend_paths
 *		Generate MergeAppend paths for an append relation
 *
 * Generate a path for each ordering (pathkey list) appearing in
 * all_child_pathkeys.
 *
 * We consider both cheapest-startup and cheapest-total cases, ie, for each
 * interesting ordering, collect all the cheapest startup subpaths and all the
 * cheapest total paths, and build a MergeAppend path for each case.
 *
 * We don't currently generate any parameterized MergeAppend paths.  While
 * it would not take much more code here to do so, it's very unclear that it
 * is worth the planning cycles to investigate such paths: there's little
 * use for an ordered path on the inside of a nestloop.  In fact, it's likely
 * that the current coding of add_path would reject such paths out of hand,
 * because add_path gives no credit for sort ordering of parameterized paths,
 * and a parameterized MergeAppend is going to be more expensive than the
 * corresponding parameterized Append path.  If we ever try harder to support
 * parameterized mergejoin plans, it might be worth adding support for
 * parameterized MergeAppends to feed such joins.  (See notes in
 * optimizer/README for why that might not ever happen, though.)
 */
static void
generate_mergeappend_paths(PlannerInfo *root, RelOptInfo *rel,
						   List *live_childrels,
						   List *all_child_pathkeys,
						   PathKey *pathkeyAsc, PathKey *pathkeyDesc)
{
	ListCell   *lcp;

	foreach(lcp, all_child_pathkeys)
	{
		List	   *pathkeys = (List *) lfirst(lcp);
		List	   *startup_subpaths = NIL;
		List	   *total_subpaths = NIL;
		bool		startup_neq_total = false;
		bool		presorted = true;
		ListCell   *lcr;

		/* Select the child paths for this ordering... */
		foreach(lcr, live_childrels)
		{
			RelOptInfo *childrel = (RelOptInfo *) lfirst(lcr);
			Path	   *cheapest_startup,
					   *cheapest_total;

			/* Locate the right paths, if they are available. */
			cheapest_startup =
				get_cheapest_path_for_pathkeys(childrel->pathlist,
											   pathkeys,
											   NULL,
											   STARTUP_COST);
			cheapest_total =
				get_cheapest_path_for_pathkeys(childrel->pathlist,
											   pathkeys,
											   NULL,
											   TOTAL_COST);

			/*
			 * If we can't find any paths with the right order just use the
			 * cheapest-total path; we'll have to sort it later.
			 */
			if (cheapest_startup == NULL || cheapest_total == NULL)
			{
				cheapest_startup = cheapest_total =
					childrel->cheapest_total_path;
				/* Assert we do have an unparameterized path for this child */
				Assert(cheapest_total->param_info == NULL);
				presorted = false;
			}

			/*
			 * Notice whether we actually have different paths for the
			 * "cheapest" and "total" cases; frequently there will be no point
			 * in two create_merge_append_path() calls.
			 */
			if (cheapest_startup != cheapest_total)
				startup_neq_total = true;

			startup_subpaths =
				accumulate_append_subpath(startup_subpaths, cheapest_startup);
			total_subpaths =
				accumulate_append_subpath(total_subpaths, cheapest_total);
		}

		/*
		 * When first pathkey matching ascending/descending sort by partition
		 * column then build path with Append node, because MergeAppend is not
		 * required in this case.
		 */
		if ((PathKey *) linitial(pathkeys) == pathkeyAsc && presorted)
		{
			Path *path;

			path = (Path *) create_append_path_compat(rel, startup_subpaths,
													  NULL, 0);
			path->pathkeys = pathkeys;
			add_path(rel, path);

			if (startup_neq_total)
			{
				path = (Path *) create_append_path_compat(rel, total_subpaths,
														  NULL, 0);
				path->pathkeys = pathkeys;
				add_path(rel, path);
			}
		}
		else if ((PathKey *) linitial(pathkeys) == pathkeyDesc && presorted)
		{
			/*
			 * When pathkey is descending sort by partition column then we
			 * need to scan partitions in reversed order.
			 */
			Path *path;

			path = (Path *) create_append_path_compat(rel,
								list_reverse(startup_subpaths), NULL, 0);
			path->pathkeys = pathkeys;
			add_path(rel, path);

			if (startup_neq_total)
			{
				path = (Path *) create_append_path_compat(rel,
								list_reverse(total_subpaths), NULL, 0);
				path->pathkeys = pathkeys;
				add_path(rel, path);
			}
		}
		else
		{
			/* ... and build the MergeAppend paths */
			add_path(rel, (Path *) create_merge_append_path(root,
															rel,
															startup_subpaths,
															pathkeys,
															NULL));
			if (startup_neq_total)
				add_path(rel, (Path *) create_merge_append_path(root,
																rel,
																total_subpaths,
																pathkeys,
																NULL));
		}
	}
}

/*
 * Get cached PATHMAN_CONFIG relation Oid.
 */
Oid
get_pathman_config_relid(void)
{
	return pathman_config_relid;
}

/*
 * Get cached PATHMAN_CONFIG_PARAMS relation Oid.
 */
Oid
get_pathman_config_params_relid(void)
{
	return pathman_config_params_relid;
}<|MERGE_RESOLUTION|>--- conflicted
+++ resolved
@@ -894,16 +894,10 @@
 							 interval_type, true, &partid);
 
 			/* while (value < MIN) ... */
-<<<<<<< HEAD
-			spawn_partitions(PrelParentRelid(prel), value, min_rvalue,
-							 base_atttype, &interval_type_cmp, interval_binary,
-							 interval_type, false, &partid);
-=======
 			if (partid == InvalidOid)
 				spawn_partitions(PrelParentRelid(prel), value, min_rvalue,
-								 prel->atttype, &interval_type_cmp, interval_binary,
+								 base_atttype, &interval_type_cmp, interval_binary,
 								 interval_type, false, &partid);
->>>>>>> e999b863
 
 			SPI_finish(); /* close SPI connection */
 		}
