/* ------------------------------------------------------------------------
 *
 * hooks.c
 *		definitions of rel_pathlist and join_pathlist hooks
 *
 * Copyright (c) 2016, Postgres Professional
 * Portions Copyright (c) 1996-2016, PostgreSQL Global Development Group
 * Portions Copyright (c) 1994, Regents of the University of California
 *
 * ------------------------------------------------------------------------
 */

#include "compat/expand_rte_hook.h"
#include "compat/pg_compat.h"
#include "compat/relation_tags.h"
#include "compat/rowmarks_fix.h"

#include "hooks.h"
#include "init.h"
#include "partition_filter.h"
#include "pathman_workers.h"
#include "planner_tree_modification.h"
#include "ref_integrity.h"
#include "runtimeappend.h"
#include "runtime_merge_append.h"
#include "utility_stmt_hooking.h"
#include "utils.h"
#include "xact_handling.h"

#include "access/transam.h"
<<<<<<< HEAD
#include "access/xact.h"
#include "catalog/dependency.h"
#include "catalog/namespace.h"
#include "catalog/objectaddress.h"
#include "catalog/pg_constraint.h"
=======
#include "catalog/pg_authid.h"
>>>>>>> 1dc36129
#include "miscadmin.h"
#include "optimizer/cost.h"
#include "optimizer/restrictinfo.h"
#include "rewrite/rewriteManip.h"
#include "utils/typcache.h"
#include "utils/lsyscache.h"
#include "utils/fmgroids.h"

#include "access/sysattr.h"
#include "catalog/pg_trigger.h"


/* Borrowed from joinpath.c */
#define PATH_PARAM_BY_REL(path, rel)  \
	((path)->param_info && bms_overlap(PATH_REQ_OUTER(path), (rel)->relids))


static inline bool
allow_star_schema_join(PlannerInfo *root,
					   Path *outer_path,
					   Path *inner_path)
{
	Relids		innerparams = PATH_REQ_OUTER(inner_path);
	Relids		outerrelids = outer_path->parent->relids;

	/*
	 * It's a star-schema case if the outer rel provides some but not all of
	 * the inner rel's parameterization.
	 */
	return (bms_overlap(innerparams, outerrelids) &&
			bms_nonempty_difference(innerparams, outerrelids));
}


set_join_pathlist_hook_type		set_join_pathlist_next = NULL;
set_rel_pathlist_hook_type		set_rel_pathlist_hook_next = NULL;
planner_hook_type				planner_hook_next = NULL;
post_parse_analyze_hook_type	post_parse_analyze_hook_next = NULL;
shmem_startup_hook_type			shmem_startup_hook_next = NULL;
ProcessUtility_hook_type		process_utility_hook_next = NULL;

static void pathman_prepare_drop(Node *parsetree);


/* Take care of joins */
void
pathman_join_pathlist_hook(PlannerInfo *root,
						   RelOptInfo *joinrel,
						   RelOptInfo *outerrel,
						   RelOptInfo *innerrel,
						   JoinType jointype,
						   JoinPathExtraData *extra)
{
	JoinCostWorkspace		workspace;
	JoinType				saved_jointype = jointype;
	RangeTblEntry		   *inner_rte = root->simple_rte_array[innerrel->relid];
	const PartRelationInfo *inner_prel;
	List				   *joinclauses,
						   *otherclauses;
	ListCell			   *lc;
	WalkerContext			context;
	double					paramsel;
	Node				   *expr;

	/* Call hooks set by other extensions */
	if (set_join_pathlist_next)
		set_join_pathlist_next(root, joinrel, outerrel,
							   innerrel, jointype, extra);

	/* Hooks can be disabled */
	if (!pathman_hooks_enabled)
		return;

	/* Check that both pg_pathman & RuntimeAppend nodes are enabled */
	if (!IsPathmanReady() || !pg_pathman_enable_runtimeappend)
		return;

	if (jointype == JOIN_FULL || jointype == JOIN_RIGHT)
		return; /* we can't handle full or right outer joins */

	/* Check that innerrel is a BASEREL with inheritors & PartRelationInfo */
	if (innerrel->reloptkind != RELOPT_BASEREL || !inner_rte->inh ||
		!(inner_prel = get_pathman_relation_info(inner_rte->relid)))
	{
		return; /* Obviously not our case */
	}

	/*
	 * These codes are used internally in the planner, but are not supported
	 * by the executor (nor, indeed, by most of the planner).
	 */
	if (jointype == JOIN_UNIQUE_OUTER || jointype == JOIN_UNIQUE_INNER)
		jointype = JOIN_INNER; /* replace with a proper value */

	/* Extract join clauses which will separate partitions */
	if (IS_OUTER_JOIN(extra->sjinfo->jointype))
	{
		extract_actual_join_clauses(extra->restrictlist,
									&joinclauses, &otherclauses);
	}
	else
	{
		/* We can treat all clauses alike for an inner join */
		joinclauses = extract_actual_clauses(extra->restrictlist, false);
		otherclauses = NIL;
	}

	/* Make copy of partitioning expression and fix Var's  varno attributes */
	expr = PrelExpressionForRelid(inner_prel, innerrel->relid);

	paramsel = 1.0;
	foreach (lc, joinclauses)
	{
		WrapperNode *wrap;

		InitWalkerContext(&context, expr, inner_prel, NULL, false);
		wrap = walk_expr_tree((Expr *) lfirst(lc), &context);
		paramsel *= wrap->paramsel;
	}

	foreach (lc, innerrel->pathlist)
	{
		AppendPath	   *cur_inner_path = (AppendPath *) lfirst(lc);
		Path		   *outer,
					   *inner;
		NestPath	   *nest_path;		/* NestLoop we're creating */
		ParamPathInfo  *ppi;			/* parameterization info */
		Relids			required_nestloop,
						required_inner;
		List		   *filtered_joinclauses = NIL,
					   *saved_ppi_list;
		ListCell	   *rinfo_lc;

		if (!IsA(cur_inner_path, AppendPath))
			continue;

		/* Select cheapest path for outerrel */
		outer = outerrel->cheapest_total_path;

		/* We cannot use an outer path that is parameterized by the inner rel */
		if (PATH_PARAM_BY_REL(outer, innerrel))
			continue;

		/* Wrap 'outer' in unique path if needed */
		if (saved_jointype == JOIN_UNIQUE_OUTER)
		{
			outer = (Path *) create_unique_path(root, outerrel,
												outer, extra->sjinfo);
			Assert(outer);
		}

		 /* No way to do this in a parameterized inner path */
		if (saved_jointype == JOIN_UNIQUE_INNER)
			return;


		/* Make inner path depend on outerrel's columns */
		required_inner = bms_union(PATH_REQ_OUTER((Path *) cur_inner_path),
								   outerrel->relids);

		/* Preserve existing ppis built by get_appendrel_parampathinfo() */
		saved_ppi_list = innerrel->ppilist;

		/* Get the ParamPathInfo for a parameterized path */
		innerrel->ppilist = NIL;
		ppi = get_baserel_parampathinfo(root, innerrel, required_inner);
		innerrel->ppilist = saved_ppi_list;

		/* Skip ppi->ppi_clauses don't reference partition attribute */
		if (!(ppi && get_partitioning_clauses(ppi->ppi_clauses,
											  inner_prel,
											  innerrel->relid)))
			continue;

		inner = create_runtimeappend_path(root, cur_inner_path, ppi, paramsel);
		if (!inner)
			return; /* could not build it, retreat! */


		required_nestloop = calc_nestloop_required_outer(outer, inner);

		/*
		 * Check to see if proposed path is still parameterized, and reject if the
		 * parameterization wouldn't be sensible --- unless allow_star_schema_join
		 * says to allow it anyway.  Also, we must reject if have_dangerous_phv
		 * doesn't like the look of it, which could only happen if the nestloop is
		 * still parameterized.
		 */
		if (required_nestloop &&
			((!bms_overlap(required_nestloop, extra->param_source_rels) &&
			  !allow_star_schema_join(root, outer, inner)) ||
			 have_dangerous_phv(root, outer->parent->relids, required_inner)))
			return;


		initial_cost_nestloop(root, &workspace, jointype,
							  outer, inner, /* built paths */
							  extra->sjinfo, &extra->semifactors);

		nest_path = create_nestloop_path(root, joinrel, jointype, &workspace,
										 extra->sjinfo, &extra->semifactors,
										 outer, inner, extra->restrictlist,
										 build_join_pathkeys(root, joinrel,
															 jointype,
															 outer->pathkeys),
										 required_nestloop);

		/* Discard all clauses that are to be evaluated by 'inner' */
		foreach (rinfo_lc, extra->restrictlist)
		{
			RestrictInfo *rinfo = (RestrictInfo *) lfirst(rinfo_lc);

			Assert(IsA(rinfo, RestrictInfo));
			if (!join_clause_is_movable_to(rinfo, inner->parent))
				filtered_joinclauses = lappend(filtered_joinclauses, rinfo);
		}

		/*
		 * NOTE: Override 'rows' value produced by standard estimator.
		 * Currently we use get_parameterized_joinrel_size() since
		 * it works just fine, but this might change some day.
		 */
		nest_path->path.rows =
				get_parameterized_joinrel_size_compat(root, joinrel,
													  outer, inner,
													  extra->sjinfo,
													  filtered_joinclauses);

		/* Finally we can add the new NestLoop path */
		add_path(joinrel, (Path *) nest_path);
	}
}

/* Cope with simple relations */
void
pathman_rel_pathlist_hook(PlannerInfo *root,
						  RelOptInfo *rel,
						  Index rti,
						  RangeTblEntry *rte)
{
	const PartRelationInfo *prel;
	int						irange_len;

	/* Invoke original hook if needed */
	if (set_rel_pathlist_hook_next != NULL)
		set_rel_pathlist_hook_next(root, rel, rti, rte);

	/* Hooks can be disabled */
	if (!pathman_hooks_enabled)
		return;

	/* Make sure that pg_pathman is ready */
	if (!IsPathmanReady())
		return;

	/*
	 * Skip if it's a result relation (UPDATE | DELETE | INSERT),
	 * or not a (partitioned) physical relation at all.
	 */
	if (rte->rtekind != RTE_RELATION ||
		rte->relkind != RELKIND_RELATION ||
		root->parse->resultRelation == rti)
		return;

/* It's better to exit, since RowMarks might be broken (hook aims to fix them) */
#ifndef NATIVE_EXPAND_RTE_HOOK
	if (root->parse->commandType != CMD_SELECT &&
		root->parse->commandType != CMD_INSERT)
		return;
#endif

	/* Skip if this table is not allowed to act as parent (e.g. FROM ONLY) */
	if (PARENTHOOD_DISALLOWED == get_rel_parenthood_status(root->parse->queryId, rte))
		return;

	/* Proceed iff relation 'rel' is partitioned */
	if ((prel = get_pathman_relation_info(rte->relid)) != NULL)
	{
		Relation		parent_rel;				/* parent's relation (heap) */
		Oid			   *children;				/* selected children oids */
		List		   *ranges,					/* a list of IndexRanges */
					   *wrappers;				/* a list of WrapperNodes */
		PathKey		   *pathkeyAsc = NULL,
					   *pathkeyDesc = NULL;
		double			paramsel = 1.0;			/* default part selectivity */
		WalkerContext	context;
		ListCell	   *lc;
		int				i;
		Node		   *expr;
		bool			modify_append_nodes;

		/* Make copy of partitioning expression and fix Var's  varno attributes */
		expr = PrelExpressionForRelid(prel, rti);

		if (prel->parttype == PT_RANGE)
		{
			/*
			 * Get pathkeys for ascending and descending sort by partitioned column.
			 */
			List		   *pathkeys;
			TypeCacheEntry *tce;

			/* Determine operator type */
			tce = lookup_type_cache(prel->atttype, TYPECACHE_LT_OPR | TYPECACHE_GT_OPR);

			/* Make pathkeys */
			pathkeys = build_expression_pathkey(root, (Expr *) expr, NULL,
												tce->lt_opr, NULL, false);
			if (pathkeys)
				pathkeyAsc = (PathKey *) linitial(pathkeys);
			pathkeys = build_expression_pathkey(root, (Expr *) expr, NULL,
												tce->gt_opr, NULL, false);
			if (pathkeys)
				pathkeyDesc = (PathKey *) linitial(pathkeys);
		}

		/* HACK: we must restore 'inh' flag! */
		rte->inh = true;

		children = PrelGetChildrenArray(prel);
		ranges = list_make1_irange_full(prel, IR_COMPLETE);

		/* Make wrappers over restrictions and collect final rangeset */
		InitWalkerContext(&context, expr, prel, NULL, false);
		wrappers = NIL;
		foreach(lc, rel->baserestrictinfo)
		{
			WrapperNode	   *wrap;
			RestrictInfo   *rinfo = (RestrictInfo *) lfirst(lc);

			wrap = walk_expr_tree(rinfo->clause, &context);

			paramsel *= wrap->paramsel;
			wrappers = lappend(wrappers, wrap);
			ranges = irange_list_intersection(ranges, wrap->rangeset);
		}

		/*
		 * Walker should been have filled these parameter while checking.
		 * Runtime[Merge]Append is pointless if there are no params in clauses.
		 */
		modify_append_nodes = context.found_params;

		/* Get number of selected partitions */
		irange_len = irange_list_length(ranges);
		if (prel->enable_parent)
			irange_len++; /* also add parent */

		/* Expand simple_rte_array and simple_rel_array */
		if (irange_len > 0)
		{
			int current_len	= root->simple_rel_array_size,
				new_len		= current_len + irange_len;

			/* Expand simple_rel_array */
			root->simple_rel_array = (RelOptInfo **)
					repalloc(root->simple_rel_array,
							 new_len * sizeof(RelOptInfo *));

			memset((void *) &root->simple_rel_array[current_len], 0,
				   irange_len * sizeof(RelOptInfo *));

			/* Expand simple_rte_array */
			root->simple_rte_array = (RangeTblEntry **)
					repalloc(root->simple_rte_array,
							 new_len * sizeof(RangeTblEntry *));

			memset((void *) &root->simple_rte_array[current_len], 0,
				   irange_len * sizeof(RangeTblEntry *));

			/* Don't forget to update array size! */
			root->simple_rel_array_size = new_len;
		}

		/* Parent has already been locked by rewriter */
		parent_rel = heap_open(rte->relid, NoLock);

		/* Add parent if asked to */
		if (prel->enable_parent)
			append_child_relation(root, parent_rel, rti, 0, rte->relid, NULL);

		/*
		 * Iterate all indexes in rangeset and append corresponding child relations.
		 */
		foreach(lc, ranges)
		{
			IndexRange irange = lfirst_irange(lc);

			for (i = irange_lower(irange); i <= irange_upper(irange); i++)
				append_child_relation(root, parent_rel, rti, i, children[i], wrappers);
		}

		/* Now close parent relation */
		heap_close(parent_rel, NoLock);

		/* Clear path list and make it point to NIL */
		list_free_deep(rel->pathlist);
		rel->pathlist = NIL;

#if PG_VERSION_NUM >= 90600
		/* Clear old partial path list */
		list_free(rel->partial_pathlist);
		rel->partial_pathlist = NIL;
#endif

		/* Generate new paths using the rels we've just added */
		set_append_rel_pathlist(root, rel, rti, pathkeyAsc, pathkeyDesc);
		set_append_rel_size_compat(root, rel, rti);

#if PG_VERSION_NUM >= 90600
		/* consider gathering partial paths for the parent appendrel */
		generate_gather_paths(root, rel);
#endif

		/* No need to go further (both nodes are disabled), return */
		if (!(pg_pathman_enable_runtimeappend ||
			  pg_pathman_enable_runtime_merge_append))
			return;

		if (!modify_append_nodes)
			return;

		/* Generate Runtime[Merge]Append paths if needed */
		foreach (lc, rel->pathlist)
		{
			AppendPath	   *cur_path = (AppendPath *) lfirst(lc);
			Relids			inner_required = PATH_REQ_OUTER((Path *) cur_path);
			Path		   *inner_path = NULL;
			ParamPathInfo  *ppi;

			/* Skip if rel contains some join-related stuff or path type mismatched */
			if (!(IsA(cur_path, AppendPath) || IsA(cur_path, MergeAppendPath)) ||
				rel->has_eclass_joins || rel->joininfo)
			{
				continue;
			}

			/* Get existing parameterization */
			ppi = get_appendrel_parampathinfo(rel, inner_required);

			if (IsA(cur_path, AppendPath) && pg_pathman_enable_runtimeappend)
				inner_path = create_runtimeappend_path(root, cur_path,
													   ppi, paramsel);
			else if (IsA(cur_path, MergeAppendPath) &&
					 pg_pathman_enable_runtime_merge_append)
			{
				/* Check struct layout compatibility */
				if (offsetof(AppendPath, subpaths) !=
						offsetof(MergeAppendPath, subpaths))
					elog(FATAL, "Struct layouts of AppendPath and "
								"MergeAppendPath differ");

				inner_path = create_runtimemergeappend_path(root, cur_path,
															ppi, paramsel);
			}

			if (inner_path)
				add_path(rel, inner_path);
		}
	}
}

/*
 * Intercept 'pg_pathman.enable' GUC assignments.
 */
void
pg_pathman_enable_assign_hook(bool newval, void *extra)
{
	elog(DEBUG2, "pg_pathman_enable_assign_hook() [newval = %s] triggered",
		  newval ? "true" : "false");

	/* Return quickly if nothing has changed */
	if (newval == (pg_pathman_init_state.pg_pathman_enable &&
				   pg_pathman_init_state.auto_partition &&
				   pg_pathman_init_state.override_copy &&
				   pg_pathman_enable_runtimeappend &&
				   pg_pathman_enable_runtime_merge_append &&
				   pg_pathman_enable_partition_filter &&
				   pg_pathman_enable_bounds_cache))
		return;

	pg_pathman_init_state.auto_partition	= newval;
	pg_pathman_init_state.override_copy		= newval;
	pg_pathman_enable_runtimeappend			= newval;
	pg_pathman_enable_runtime_merge_append	= newval;
	pg_pathman_enable_partition_filter		= newval;
	pg_pathman_enable_bounds_cache			= newval;

	elog(NOTICE,
		 "RuntimeAppend, RuntimeMergeAppend and PartitionFilter nodes "
		 "and some other options have been %s",
		 newval ? "enabled" : "disabled");
}

/*
 * Planner hook. It disables inheritance for tables that have been partitioned
 * by pathman to prevent standart PostgreSQL partitioning mechanism from
 * handling that tables.
 */
PlannedStmt *
pathman_planner_hook(Query *parse, int cursorOptions, ParamListInfo boundParams)
{
#define ExecuteForPlanTree(planned_stmt, proc) \
	do { \
		ListCell *lc; \
		proc((planned_stmt)->rtable, (planned_stmt)->planTree); \
		foreach (lc, (planned_stmt)->subplans) \
			proc((planned_stmt)->rtable, (Plan *) lfirst(lc)); \
	} while (0)

	PlannedStmt	   *result;
	uint32			query_id = parse->queryId;
	bool			pathman_ready = IsPathmanReady(); /* in case it changes */

	PG_TRY();
	{
		if (pathman_ready && pathman_hooks_enabled)
		{
			/* Increment relation tags refcount */
			incr_refcount_relation_tags();

			/* Modify query tree if needed */
			pathman_transform_query(parse);
		}

		/* Invoke original hook if needed */
		if (planner_hook_next)
			result = planner_hook_next(parse, cursorOptions, boundParams);
		else
			result = standard_planner(parse, cursorOptions, boundParams);

		if (pathman_ready && pathman_hooks_enabled)
		{
			/* Give rowmark-related attributes correct names */
			ExecuteForPlanTree(result, postprocess_lock_rows);

			/* Add PartitionFilter node for INSERT queries */
			ExecuteForPlanTree(result, add_partition_filters);

			/* Decrement relation tags refcount */
			decr_refcount_relation_tags();

			/* HACK: restore queryId set by pg_stat_statements */
			result->queryId = query_id;
		}
	}
	/* We must decrease parenthood statuses refcount on ERROR */
	PG_CATCH();
	{
		if (pathman_ready)
		{
			/* Caught an ERROR, decrease refcount */
			decr_refcount_relation_tags();
		}

		/* Rethrow ERROR further */
		PG_RE_THROW();
	}
	PG_END_TRY();

	/* Finally return the Plan */
	return result;
}

/*
 * Post parse analysis hook. It makes sure the config is loaded before executing
 * any statement, including utility commands
 */
void
pathman_post_parse_analysis_hook(ParseState *pstate, Query *query)
{
	/* Invoke original hook if needed */
	if (post_parse_analyze_hook_next)
		post_parse_analyze_hook_next(pstate, query);

	/* Hooks can be disabled */
	if (!pathman_hooks_enabled)
		return;

	 /* We shouldn't do anything on BEGIN or SET ISOLATION LEVEL stmts */
	if (query->commandType == CMD_UTILITY &&
			(xact_is_transaction_stmt(query->utilityStmt) ||
			 xact_is_set_transaction_stmt(query->utilityStmt)))
		return;

	/* Finish delayed invalidation jobs */
	if (IsPathmanReady())
		finish_delayed_invalidation();

	/* Load config if pg_pathman exists & it's still necessary */
	if (IsPathmanEnabled() &&
		!IsPathmanInitialized() &&
		/* Now evaluate the most expensive clause */
		get_pathman_schema() != InvalidOid)
	{
		load_config(); /* perform main cache initialization */
	}

	/* Process inlined SQL functions (we've already entered planning stage) */
	if (IsPathmanReady() && get_refcount_relation_tags() > 0)
	{
		/* Check that pg_pathman is the last extension loaded */
		if (post_parse_analyze_hook != pathman_post_parse_analysis_hook)
		{
			Oid		save_userid;
			int		save_sec_context;
			bool	need_priv_escalation = !superuser(); /* we might be a SU */
			char   *spl_value; /* value of "shared_preload_libraries" GUC */

			/* Do we have to escalate privileges? */
			if (need_priv_escalation)
			{
				/* Get current user's Oid and security context */
				GetUserIdAndSecContext(&save_userid, &save_sec_context);

				/* Become superuser in order to bypass sequence ACL checks */
				SetUserIdAndSecContext(BOOTSTRAP_SUPERUSERID,
									   save_sec_context | SECURITY_LOCAL_USERID_CHANGE);
			}

			/* TODO: add a test for this case (non-privileged user etc) */

			/* Only SU can read this GUC */
#if PG_VERSION_NUM >= 90600
			spl_value = GetConfigOptionByName("shared_preload_libraries", NULL, false);
#else
			spl_value = GetConfigOptionByName("shared_preload_libraries", NULL);
#endif

			/* Restore user's privileges */
			if (need_priv_escalation)
				SetUserIdAndSecContext(save_userid, save_sec_context);

			ereport(ERROR,
					(errmsg("extension conflict has been detected"),
					 errdetail("shared_preload_libraries = \"%s\"", spl_value),
					 errhint("pg_pathman should be the last extension listed in "
							 "\"shared_preload_libraries\" GUC in order to "
							 "prevent possible conflicts with other extensions")));
		}

		/* Modify query tree if needed */
		pathman_transform_query(query);
	}
}

/*
 * Initialize dsm_config & shmem_config.
 */
void
pathman_shmem_startup_hook(void)
{
	/* Invoke original hook if needed */
	if (shmem_startup_hook_next != NULL)
		shmem_startup_hook_next();

	/* Allocate shared memory objects */
	LWLockAcquire(AddinShmemInitLock, LW_EXCLUSIVE);
	init_concurrent_part_task_slots();
	LWLockRelease(AddinShmemInitLock);
}

/*
 * Invalidate PartRelationInfo cache entry if needed.
 */
void
pathman_relcache_hook(Datum arg, Oid relid)
{
	PartParentSearch	search;
	Oid					partitioned_table;

	if (!IsPathmanReady())
		return;

	/* Hooks can be disabled */
	if (!pathman_hooks_enabled)
		return;

	/* We shouldn't even consider special OIDs */
	if (relid < FirstNormalObjectId)
		return;

	/* Invalidation event for PATHMAN_CONFIG table (probably DROP) */
	if (relid == get_pathman_config_relid(false))
		delay_pathman_shutdown();

	/* Invalidate PartBoundInfo cache if needed */
	forget_bounds_of_partition(relid);

	/* Invalidate PartParentInfo cache if needed */
	partitioned_table = forget_parent_of_partition(relid, &search);

	switch (search)
	{
		/* It is (or was) a valid partition */
		case PPS_ENTRY_PART_PARENT:
		case PPS_ENTRY_PARENT:
			{
				elog(DEBUG2, "Invalidation message for partition %u [%u]",
					 relid, MyProcPid);

				delay_invalidation_parent_rel(partitioned_table);
			}
			break;

		/* Both syscache and pathman's cache say it isn't a partition */
		case PPS_ENTRY_NOT_FOUND:
			{
				Assert(partitioned_table == InvalidOid);

				/* Which means that 'relid' might be parent */
				if (relid != InvalidOid)
					delay_invalidation_parent_rel(relid);
#ifdef NOT_USED
				elog(DEBUG2, "Invalidation message for relation %u [%u]",
					 relid, MyProcPid);
#endif
			}
			break;

		/* We can't say anything (state is not transactional) */
		case PPS_NOT_SURE:
			{
				elog(DEBUG2, "Invalidation message for vague relation %u [%u]",
					 relid, MyProcPid);

				delay_invalidation_vague_rel(relid);
			}
			break;

		default:
			elog(ERROR, "Not implemented yet (%s)",
				 CppAsString(pathman_relcache_hook));
			break;
	}
}

/*
 * Utility function invoker hook.
 */
void
pathman_process_utility_hook(Node *parsetree,
							 const char *queryString,
							 ProcessUtilityContext context,
							 ParamListInfo params,
							 DestReceiver *dest,
							 char *completionTag)
{
	if (IsPathmanReady())
	{
		Oid			relation_oid;
		PartType	part_type;
		AttrNumber	attr_number;

		switch(nodeTag(parsetree))
		{
			case T_CopyStmt:
				/* Override standard COPY statement if needed */
				if (is_pathman_related_copy(parsetree))
				{
					uint64	processed;

					/* Handle our COPY case (and show a special cmd name) */
					PathmanDoCopy((CopyStmt *) parsetree, queryString, &processed);
					if (completionTag)
						snprintf(completionTag, COMPLETION_TAG_BUFSIZE,
								 "PATHMAN COPY " UINT64_FORMAT, processed);

					return; /* don't call standard_ProcessUtility() or hooks */
				}
				break;

			case T_RenameStmt:
				/* Override standard RENAME statement if needed */
				if (is_pathman_related_table_rename(parsetree,
													&partition_relid,
													&partitioned_col))
					PathmanRenameConstraint(partition_relid,
											partitioned_col,
											(const RenameStmt *) parsetree);
				break;
			case T_DropStmt:
				/*
				 * Check if there are pg_pathman's tables involved:
				 *	if partitioned table involved then drop FK constraints
				 *	if partition then drop dependencies and check for references
				 */
				pathman_prepare_drop(parsetree);
				break;
			default:
				; /* skip */
		}
<<<<<<< HEAD
=======

		/* Override standard RENAME statement if needed */
		else if (is_pathman_related_table_rename(parsetree,
												 &relation_oid))
		{
			PathmanRenameConstraint(relation_oid,
									(const RenameStmt *) parsetree);
		}

		/* Override standard ALTER COLUMN TYPE statement if needed */
		else if (is_pathman_related_alter_column_type(parsetree,
													  &relation_oid,
													  &attr_number,
													  &part_type))
		{
			if (part_type == PT_HASH)
				ereport(ERROR,
						(errcode(ERRCODE_FEATURE_NOT_SUPPORTED),
						 errmsg("cannot change type of column \"%s\""
								" of table \"%s\" partitioned by HASH",
								get_attname(relation_oid, attr_number),
								get_rel_name(relation_oid))));

			/* Don't forget to invalidate parsed partitioning expression */
			pathman_config_invalidate_parsed_expression(relation_oid);
		}
>>>>>>> 1dc36129
	}

	/* Call hooks set by other extensions if needed */
	if (process_utility_hook_next)
		process_utility_hook_next(parsetree, queryString,
								  context, params,
								  dest, completionTag);
	/* Else call internal implementation */
	else
		standard_ProcessUtility(parsetree, queryString,
								context, params,
								dest, completionTag);
}

/*
 * Prepare partitioned table or partition to be dropped
 */
static void
pathman_prepare_drop(Node *parsetree)
{
	DropStmt	   *drop_stmt = (DropStmt *) parsetree;
	ListCell	   *cell;
	LOCKMODE		lockmode;

	Assert(IsA(parsetree, DropStmt));

	/* If objects aren't tables then just quit */
	if (drop_stmt->removeType != OBJECT_TABLE)
		return;

	/* See RemoveRelations() about locking */
	lockmode = drop_stmt->concurrent ?
		ShareUpdateExclusiveLock : AccessExclusiveLock;

	/* Walk through each table */
	foreach(cell, drop_stmt->objects)
	{
		RangeVar   *rv = makeRangeVarFromNameList((List *) lfirst(cell));
		Oid			relid = RangeVarGetRelid(rv, lockmode, true);
		Relation	rel;

		if (!OidIsValid(relid))
		{
			if (drop_stmt->missing_ok)
				continue;
			else
				ereport(ERROR,
						(errcode(ERRCODE_UNDEFINED_TABLE),
						 errmsg("table \"%s\" does not exist",
								rv->relname)));
		}

		rel = heap_open(relid, lockmode);

		/* Is it pg_pathman's partitioned table? */
		if (get_pathman_relation_info(relid) != NULL)
		{
			List	   *ri_constr = NIL,
					   *ri_relids = NIL;
			ListCell   *lc;

			pathman_get_fkeys(relid, &ri_constr, &ri_relids);

			/* Drop constraint */
			foreach(lc, ri_constr)
			{
				Oid		conoid = lfirst_oid(lc);
				ObjectAddress conobj;

				conobj.classId = ConstraintRelationId;
				conobj.objectId = conoid;
				conobj.objectSubId = 0;

				performDeletion(&conobj, DROP_RESTRICT, 0);

			}
		}
		/* Is it pg_pathman's partition? */
		else
		{
			PartParentSearch	parent_search;
			Oid					parent_relid;

			/* Try fetching parent of this table */
			parent_relid = get_parent_of_partition(relid, &parent_search);
			if (parent_search == PPS_ENTRY_PART_PARENT)
			{
				ri_preparePartitionDrop(parent_relid, rel, true);
				CommandCounterIncrement();
			}
		}
		heap_close(rel, lockmode);
	}
}<|MERGE_RESOLUTION|>--- conflicted
+++ resolved
@@ -28,15 +28,12 @@
 #include "xact_handling.h"
 
 #include "access/transam.h"
-<<<<<<< HEAD
 #include "access/xact.h"
 #include "catalog/dependency.h"
 #include "catalog/namespace.h"
 #include "catalog/objectaddress.h"
+#include "catalog/pg_authid.h"
 #include "catalog/pg_constraint.h"
-=======
-#include "catalog/pg_authid.h"
->>>>>>> 1dc36129
 #include "miscadmin.h"
 #include "optimizer/cost.h"
 #include "optimizer/restrictinfo.h"
@@ -811,12 +808,28 @@
 
 			case T_RenameStmt:
 				/* Override standard RENAME statement if needed */
-				if (is_pathman_related_table_rename(parsetree,
-													&partition_relid,
-													&partitioned_col))
-					PathmanRenameConstraint(partition_relid,
-											partitioned_col,
+				if (is_pathman_related_table_rename(parsetree, &relation_oid))
+					PathmanRenameConstraint(relation_oid,
 											(const RenameStmt *) parsetree);
+				break;
+			case T_AlterTableStmt:
+				/* Override standard ALTER COLUMN TYPE statement if needed */
+				if (is_pathman_related_alter_column_type(parsetree,
+													  &relation_oid,
+													  &attr_number,
+													  &part_type))
+				{
+					if (part_type == PT_HASH)
+						ereport(ERROR,
+								(errcode(ERRCODE_FEATURE_NOT_SUPPORTED),
+								 errmsg("cannot change type of column \"%s\""
+										" of table \"%s\" partitioned by HASH",
+										get_attname(relation_oid, attr_number),
+										get_rel_name(relation_oid))));
+
+					/* Don't forget to invalidate parsed partitioning expression */
+					pathman_config_invalidate_parsed_expression(relation_oid);
+				}
 				break;
 			case T_DropStmt:
 				/*
@@ -829,35 +842,35 @@
 			default:
 				; /* skip */
 		}
-<<<<<<< HEAD
-=======
-
-		/* Override standard RENAME statement if needed */
-		else if (is_pathman_related_table_rename(parsetree,
-												 &relation_oid))
-		{
-			PathmanRenameConstraint(relation_oid,
-									(const RenameStmt *) parsetree);
-		}
-
-		/* Override standard ALTER COLUMN TYPE statement if needed */
-		else if (is_pathman_related_alter_column_type(parsetree,
-													  &relation_oid,
-													  &attr_number,
-													  &part_type))
-		{
-			if (part_type == PT_HASH)
-				ereport(ERROR,
-						(errcode(ERRCODE_FEATURE_NOT_SUPPORTED),
-						 errmsg("cannot change type of column \"%s\""
-								" of table \"%s\" partitioned by HASH",
-								get_attname(relation_oid, attr_number),
-								get_rel_name(relation_oid))));
-
-			/* Don't forget to invalidate parsed partitioning expression */
-			pathman_config_invalidate_parsed_expression(relation_oid);
-		}
->>>>>>> 1dc36129
+// <<<<<<< HEAD
+// =======
+
+// 		/* Override standard RENAME statement if needed */
+// 		else if (is_pathman_related_table_rename(parsetree,
+// 												 &relation_oid))
+// 		{
+// 			PathmanRenameConstraint(relation_oid,
+// 									(const RenameStmt *) parsetree);
+// 		}
+
+// 		/* Override standard ALTER COLUMN TYPE statement if needed */
+// 		else if (is_pathman_related_alter_column_type(parsetree,
+// 													  &relation_oid,
+// 													  &attr_number,
+// 													  &part_type))
+// 		{
+// 			if (part_type == PT_HASH)
+// 				ereport(ERROR,
+// 						(errcode(ERRCODE_FEATURE_NOT_SUPPORTED),
+// 						 errmsg("cannot change type of column \"%s\""
+// 								" of table \"%s\" partitioned by HASH",
+// 								get_attname(relation_oid, attr_number),
+// 								get_rel_name(relation_oid))));
+
+// 			/* Don't forget to invalidate parsed partitioning expression */
+// 			pathman_config_invalidate_parsed_expression(relation_oid);
+// 		}
+// >>>>>>> rel_future_beta
 	}
 
 	/* Call hooks set by other extensions if needed */
@@ -924,11 +937,10 @@
 			/* Drop constraint */
 			foreach(lc, ri_constr)
 			{
-				Oid		conoid = lfirst_oid(lc);
-				ObjectAddress conobj;
+				ObjectAddress	conobj;
 
 				conobj.classId = ConstraintRelationId;
-				conobj.objectId = conoid;
+				conobj.objectId = lfirst_oid(lc);
 				conobj.objectSubId = 0;
 
 				performDeletion(&conobj, DROP_RESTRICT, 0);
