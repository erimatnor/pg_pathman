/* ------------------------------------------------------------------------
 *
 * init.sql
 *		Creates config table and provides common utility functions
 *
 * Copyright (c) 2015-2016, Postgres Professional
 *
 * ------------------------------------------------------------------------
 */


/*
 * Takes text representation of interval value and checks if it is corresponds
 * to partitioning key. The function throws an error if it fails to convert
 * text to Datum
 */
CREATE OR REPLACE FUNCTION @extschema@.validate_interval_value(
	atttype			OID,
	parttype		INTEGER,
	range_interval	TEXT)
RETURNS BOOL AS 'pg_pathman', 'validate_interval_value'
LANGUAGE C;


/*
 * Pathman config
 *		partrel - regclass (relation type, stored as Oid)
 *		attname - partitioning key
 *		parttype - partitioning type:
 *			1 - HASH
 *			2 - RANGE
 *		range_interval - base interval for RANGE partitioning as string
 */
CREATE TABLE IF NOT EXISTS @extschema@.pathman_config (
	partrel			REGCLASS NOT NULL PRIMARY KEY,
	attname			TEXT NOT NULL,	/* expression */
	parttype		INTEGER NOT NULL,
	range_interval	TEXT,
	expression_p	TEXT NOT NULL,		/* parsed expression (until plan) */
	atttype			OID NOT NULL,		/* expression type */
	upd_expr		BOOL DEFAULT FALSE,	/* update expression on next refresh? */

	/* check for allowed part types */
	CHECK (parttype IN (1, 2)),

	/* check for correct interval */
	CHECK (@extschema@.validate_interval_value(atttype,
											   parttype,
											   range_interval))
);


/*
 * Checks that callback function meets specific requirements.
 * Particularly it must have the only JSONB argument and VOID return type.
 *
 * NOTE: this function is used in CHECK CONSTRAINT.
 */
CREATE OR REPLACE FUNCTION @extschema@.validate_part_callback(
	callback		REGPROCEDURE,
	raise_error		BOOL DEFAULT TRUE)
RETURNS BOOL AS 'pg_pathman', 'validate_part_callback_pl'
LANGUAGE C STRICT;


/*
 * Optional parameters for partitioned tables.
 *		partrel - regclass (relation type, stored as Oid)
 *		enable_parent - add parent table to plan
 *		auto - enable automatic partition creation
 *		init_callback - text signature of cb to be executed on partition
 * 						creation
 */
CREATE TABLE IF NOT EXISTS @extschema@.pathman_config_params (
	partrel			REGCLASS NOT NULL PRIMARY KEY,
	enable_parent	BOOLEAN NOT NULL DEFAULT FALSE,
	auto			BOOLEAN NOT NULL DEFAULT TRUE,
	init_callback	TEXT DEFAULT NULL,
	spawn_using_bgw	BOOLEAN NOT NULL DEFAULT FALSE

	/* check callback's signature */
	CHECK (@extschema@.validate_part_callback(CASE WHEN init_callback IS NULL
											  THEN 0::REGPROCEDURE
											  ELSE init_callback::REGPROCEDURE
											  END))
);

GRANT SELECT, INSERT, UPDATE, DELETE
ON @extschema@.pathman_config, @extschema@.pathman_config_params
TO public;

/*
 * Check if current user can alter/drop specified relation
 */
CREATE OR REPLACE FUNCTION @extschema@.check_security_policy(relation regclass)
RETURNS BOOL AS 'pg_pathman', 'check_security_policy' LANGUAGE C STRICT;

/*
 * Row security policy to restrict partitioning operations to owner and superusers only
 */
CREATE POLICY deny_modification ON @extschema@.pathman_config
FOR ALL USING (check_security_policy(partrel));

CREATE POLICY deny_modification ON @extschema@.pathman_config_params
FOR ALL USING (check_security_policy(partrel));

CREATE POLICY allow_select ON @extschema@.pathman_config FOR SELECT USING (true);

CREATE POLICY allow_select ON @extschema@.pathman_config_params FOR SELECT USING (true);

ALTER TABLE @extschema@.pathman_config ENABLE ROW LEVEL SECURITY;
ALTER TABLE @extschema@.pathman_config_params ENABLE ROW LEVEL SECURITY;

/*
 * Invalidate relcache every time someone changes parameters config.
 */
CREATE OR REPLACE FUNCTION @extschema@.pathman_config_params_trigger_func()
RETURNS TRIGGER AS 'pg_pathman', 'pathman_config_params_trigger_func'
LANGUAGE C;

CREATE TRIGGER pathman_config_params_trigger
BEFORE INSERT OR UPDATE OR DELETE ON @extschema@.pathman_config_params
FOR EACH ROW EXECUTE PROCEDURE @extschema@.pathman_config_params_trigger_func();

/*
 * Enable dump of config tables with pg_dump.
 */
SELECT pg_catalog.pg_extension_config_dump('@extschema@.pathman_config', '');
SELECT pg_catalog.pg_extension_config_dump('@extschema@.pathman_config_params', '');


/*
 * Add a row describing the optional parameter to pathman_config_params.
 */
CREATE OR REPLACE FUNCTION @extschema@.pathman_set_param(
	relation	REGCLASS,
	param		TEXT,
	value		ANYELEMENT)
RETURNS VOID AS
$$
BEGIN
	EXECUTE format('INSERT INTO @extschema@.pathman_config_params
					(partrel, %1$s) VALUES ($1, $2)
					ON CONFLICT (partrel) DO UPDATE SET %1$s = $2', param)
	USING relation, value;
END
$$
LANGUAGE plpgsql;

/*
 * Include\exclude parent relation in query plan.
 */
CREATE OR REPLACE FUNCTION @extschema@.set_enable_parent(
	relation	REGCLASS,
	value		BOOLEAN)
RETURNS VOID AS
$$
BEGIN
	PERFORM @extschema@.pathman_set_param(relation, 'enable_parent', value);
END
$$
LANGUAGE plpgsql STRICT;

/*
 * Enable\disable automatic partition creation.
 */
CREATE OR REPLACE FUNCTION @extschema@.set_auto(
	relation	REGCLASS,
	value		BOOLEAN)
RETURNS VOID AS
$$
BEGIN
	PERFORM @extschema@.pathman_set_param(relation, 'auto', value);
END
$$
LANGUAGE plpgsql STRICT;

/*
 * Set partition creation callback
 */
CREATE OR REPLACE FUNCTION @extschema@.set_init_callback(
	relation	REGCLASS,
	callback	REGPROCEDURE DEFAULT 0)
RETURNS VOID AS
$$
DECLARE
	regproc_text	TEXT := NULL;

BEGIN

	/* Fetch schema-qualified name of callback */
	IF callback != 0 THEN
		SELECT quote_ident(nspname) || '.' ||
			   quote_ident(proname) || '(' ||
					(SELECT string_agg(x.argtype::REGTYPE::TEXT, ',')
					 FROM unnest(proargtypes) AS x(argtype)) ||
			   ')'
		FROM pg_catalog.pg_proc p JOIN pg_catalog.pg_namespace n
		ON n.oid = p.pronamespace
		WHERE p.oid = callback
		INTO regproc_text; /* <= result */
	END IF;

	PERFORM @extschema@.pathman_set_param(relation, 'init_callback', regproc_text);
END
$$
LANGUAGE plpgsql STRICT;

/*
 * Set 'spawn using BGW' option
 */
CREATE OR REPLACE FUNCTION @extschema@.set_spawn_using_bgw(
	relation	REGCLASS,
	value		BOOLEAN)
RETURNS VOID AS
$$
BEGIN
	PERFORM @extschema@.pathman_set_param(relation, 'spawn_using_bgw', value);
END
$$
LANGUAGE plpgsql STRICT;

/*
 * Set (or reset) default interval for auto created partitions
 */
CREATE OR REPLACE FUNCTION @extschema@.set_interval(
	relation		REGCLASS,
	value			ANYELEMENT)
RETURNS VOID AS
$$
DECLARE
	affected	INTEGER;
BEGIN
	UPDATE @extschema@.pathman_config
	SET range_interval = value::text
	WHERE partrel = relation AND parttype = 2;

	/* Check number of affected rows */
	GET DIAGNOSTICS affected = ROW_COUNT;

	IF affected = 0 THEN
		RAISE EXCEPTION 'table "%" is not partitioned by RANGE', relation;
	END IF;
END
$$
LANGUAGE plpgsql;


/*
 * Show all existing parents and partitions.
 */
CREATE OR REPLACE FUNCTION @extschema@.show_partition_list()
RETURNS TABLE (
	parent			REGCLASS,
	partition		REGCLASS,
	parttype		INT4,
	partattr		TEXT,
	range_min		TEXT,
	range_max		TEXT)
AS 'pg_pathman', 'show_partition_list_internal'
LANGUAGE C STRICT;

/*
 * View for show_partition_list().
 */
CREATE OR REPLACE VIEW @extschema@.pathman_partition_list
AS SELECT * FROM @extschema@.show_partition_list();

GRANT SELECT ON @extschema@.pathman_partition_list TO PUBLIC;

/*
 * Show memory usage of pg_pathman's caches.
 */
CREATE OR REPLACE FUNCTION @extschema@.show_cache_stats()
RETURNS TABLE (
	context			TEXT,
	size			INT8,
	used			INT8,
	entries			INT8)
AS 'pg_pathman', 'show_cache_stats_internal'
LANGUAGE C STRICT;

/*
 * View for show_cache_stats().
 */
CREATE OR REPLACE VIEW @extschema@.pathman_cache_stats
AS SELECT * FROM @extschema@.show_cache_stats();

/*
 * Show all existing concurrent partitioning tasks.
 */
CREATE OR REPLACE FUNCTION @extschema@.show_concurrent_part_tasks()
RETURNS TABLE (
	userid		REGROLE,
	pid			INT,
	dbid		OID,
	relid		REGCLASS,
	processed	INT,
	status		TEXT)
AS 'pg_pathman', 'show_concurrent_part_tasks_internal'
LANGUAGE C STRICT;

/*
 * View for show_concurrent_part_tasks().
 */
CREATE OR REPLACE VIEW @extschema@.pathman_concurrent_part_tasks
AS SELECT * FROM @extschema@.show_concurrent_part_tasks();

GRANT SELECT ON @extschema@.pathman_concurrent_part_tasks TO PUBLIC;

/*
 * Partition table using ConcurrentPartWorker.
 */
CREATE OR REPLACE FUNCTION @extschema@.partition_table_concurrently(
	relation		REGCLASS,
	batch_size		INTEGER DEFAULT 1000,
	sleep_time		FLOAT8 DEFAULT 1.0)
RETURNS VOID AS 'pg_pathman', 'partition_table_concurrently'
LANGUAGE C STRICT;

/*
 * Stop concurrent partitioning task.
 */
CREATE OR REPLACE FUNCTION @extschema@.stop_concurrent_part_task(
	relation		REGCLASS)
RETURNS BOOL AS 'pg_pathman', 'stop_concurrent_part_task'
LANGUAGE C STRICT;


/*
 * Copy rows to partitions concurrently.
 */
CREATE OR REPLACE FUNCTION @extschema@._partition_data_concurrent(
	relation		REGCLASS,
	p_min			ANYELEMENT DEFAULT NULL::text,
	p_max			ANYELEMENT DEFAULT NULL::text,
	p_limit			INT DEFAULT NULL,
	OUT p_total		BIGINT)
AS
$$
DECLARE
	v_attr			TEXT;
	v_limit_clause	TEXT := '';
	v_where_clause	TEXT := '';
	ctids			TID[];

BEGIN
	SELECT attname INTO v_attr
	FROM @extschema@.pathman_config WHERE partrel = relation;

	p_total := 0;

	/* Format LIMIT clause if needed */
	IF NOT p_limit IS NULL THEN
		v_limit_clause := format('LIMIT %s', p_limit);
	END IF;

	/* Format WHERE clause if needed */
	IF NOT p_min IS NULL THEN
		v_where_clause := format('%1$s >= $1', v_attr);
	END IF;

	IF NOT p_max IS NULL THEN
		IF NOT p_min IS NULL THEN
			v_where_clause := v_where_clause || ' AND ';
		END IF;
		v_where_clause := v_where_clause || format('%1$s < $2', v_attr);
	END IF;

	IF v_where_clause != '' THEN
		v_where_clause := 'WHERE ' || v_where_clause;
	END IF;

	/* Lock rows and copy data */
	RAISE NOTICE 'Copying data to partitions...';
	EXECUTE format('SELECT array(SELECT ctid FROM ONLY %1$s %2$s %3$s FOR UPDATE NOWAIT)',
				   relation, v_where_clause, v_limit_clause)
	USING p_min, p_max
	INTO ctids;

	EXECUTE format('
		WITH data AS (
			DELETE FROM ONLY %1$s WHERE ctid = ANY($1) RETURNING *)
		INSERT INTO %1$s SELECT * FROM data',
		relation)
	USING ctids;

	/* Get number of inserted rows */
	GET DIAGNOSTICS p_total = ROW_COUNT;
	RETURN;
END
$$
LANGUAGE plpgsql
SET pg_pathman.enable_partitionfilter = on; /* ensures that PartitionFilter is ON */

/*
 * Old school way to distribute rows to partitions.
 */
CREATE OR REPLACE FUNCTION @extschema@.partition_data(
	parent_relid	REGCLASS,
	OUT p_total		BIGINT)
AS
$$
BEGIN
	p_total := 0;

	/* Create partitions and copy rest of the data */
	EXECUTE format('WITH part_data AS (DELETE FROM ONLY %1$s RETURNING *)
					INSERT INTO %1$s SELECT * FROM part_data',
				   parent_relid::TEXT);

	/* Get number of inserted rows */
	GET DIAGNOSTICS p_total = ROW_COUNT;
	RETURN;
END
$$
LANGUAGE plpgsql STRICT
SET pg_pathman.enable_partitionfilter = on; /* ensures that PartitionFilter is ON */

/*
 * Disable pathman partitioning for specified relation.
 */
CREATE OR REPLACE FUNCTION @extschema@.disable_pathman_for(
	parent_relid	REGCLASS)
RETURNS VOID AS
$$
BEGIN
	PERFORM @extschema@.validate_relname(parent_relid);

	/* Delete rows from both config tables */
	DELETE FROM @extschema@.pathman_config WHERE partrel = parent_relid;
	DELETE FROM @extschema@.pathman_config_params WHERE partrel = parent_relid;

	/* Drop triggers on update */
	PERFORM @extschema@.drop_triggers(parent_relid);

	/* Notify backend about changes */
	PERFORM @extschema@.on_remove_partitions(parent_relid);
END
$$
LANGUAGE plpgsql STRICT;

/*
 * Aggregates several common relation checks before partitioning.
 * Suitable for every partitioning type.
 */
CREATE OR REPLACE FUNCTION @extschema@.common_relation_checks(
	relation		REGCLASS,
	expression		TEXT)
RETURNS BOOLEAN AS
$$
DECLARE
	v_rec			RECORD;
	is_referenced	BOOLEAN;
	rel_persistence	CHAR;

BEGIN
	/* Ignore temporary tables */
	SELECT relpersistence FROM pg_catalog.pg_class
	WHERE oid = relation INTO rel_persistence;

	IF rel_persistence = 't'::CHAR THEN
		RAISE EXCEPTION 'temporary table "%" cannot be partitioned',
						relation::TEXT;
	END IF;

	IF EXISTS (SELECT * FROM @extschema@.pathman_config
			   WHERE partrel = relation) THEN
		RAISE EXCEPTION 'relation "%" has already been partitioned', relation;
	END IF;

<<<<<<< HEAD
=======
	IF @extschema@.is_attribute_nullable(relation, p_attribute) THEN
		RAISE EXCEPTION 'partitioning key "%" must be marked NOT NULL', p_attribute;
	END IF;

>>>>>>> f6651a5b
	/* Check if there are foreign keys that reference the relation */
	FOR v_rec IN (SELECT * FROM pg_catalog.pg_constraint
				  WHERE confrelid = relation::REGCLASS::OID)
	LOOP
		is_referenced := TRUE;
		RAISE WARNING 'foreign key "%" references relation "%"',
				v_rec.conname, relation;
	END LOOP;

	IF is_referenced THEN
		RAISE EXCEPTION 'relation "%" is referenced from other relations', relation;
	END IF;

	RETURN FALSE;
END
$$
LANGUAGE plpgsql;

/*
 * Returns relname without quotes or something.
 */
CREATE OR REPLACE FUNCTION @extschema@.get_plain_schema_and_relname(
	cls				REGCLASS,
	OUT schema		TEXT,
	OUT relname		TEXT)
AS
$$
BEGIN
	SELECT pg_catalog.pg_class.relnamespace::regnamespace,
		   pg_catalog.pg_class.relname
	FROM pg_catalog.pg_class WHERE oid = cls::oid
	INTO schema, relname;
END
$$
LANGUAGE plpgsql STRICT;

/*
 * DDL trigger that removes entry from pathman_config table.
 */
CREATE OR REPLACE FUNCTION @extschema@.pathman_ddl_trigger_func()
RETURNS event_trigger AS
$$
DECLARE
	obj				record;
	pg_class_oid	oid;
	relids			regclass[];
BEGIN
	pg_class_oid = 'pg_catalog.pg_class'::regclass;

	/* Find relids to remove from config */
	SELECT array_agg(cfg.partrel) INTO relids
	FROM pg_event_trigger_dropped_objects() AS events
	JOIN @extschema@.pathman_config AS cfg ON cfg.partrel::oid = events.objid
	WHERE events.classid = pg_class_oid AND events.objsubid = 0;

	/* Cleanup pathman_config */
	DELETE FROM @extschema@.pathman_config WHERE partrel = ANY(relids);

	/* Cleanup params table too */
	DELETE FROM @extschema@.pathman_config_params WHERE partrel = ANY(relids);
END
$$
LANGUAGE plpgsql;

/*
 * Drop triggers
 */
CREATE OR REPLACE FUNCTION @extschema@.drop_triggers(
	parent_relid	REGCLASS)
RETURNS VOID AS
$$
DECLARE
	triggername	TEXT;
	rec			RECORD;

BEGIN
	triggername := @extschema@.build_update_trigger_name(parent_relid);

	/* Drop trigger for each partition if exists */
	FOR rec IN (SELECT pg_catalog.pg_inherits.* FROM pg_catalog.pg_inherits
				JOIN pg_catalog.pg_trigger ON inhrelid = tgrelid
				WHERE inhparent = parent_relid AND tgname = triggername)
	LOOP
		EXECUTE format('DROP TRIGGER IF EXISTS %s ON %s',
					   triggername,
					   rec.inhrelid::REGCLASS::TEXT);
	END LOOP;

	/* Drop trigger on parent */
	IF EXISTS (SELECT * FROM pg_catalog.pg_trigger
			   WHERE tgname = triggername AND tgrelid = parent_relid)
	THEN
		EXECUTE format('DROP TRIGGER IF EXISTS %s ON %s',
					   triggername,
					   parent_relid::TEXT);
	END IF;
END
$$ LANGUAGE plpgsql STRICT;

/*
 * Drop partitions. If delete_data set to TRUE, partitions
 * will be dropped with all the data.
 */
CREATE OR REPLACE FUNCTION @extschema@.drop_partitions(
	parent_relid	REGCLASS,
	delete_data		BOOLEAN DEFAULT FALSE)
RETURNS INTEGER AS
$$
DECLARE
	v_rec			RECORD;
	v_rows			BIGINT;
	v_part_count	INTEGER := 0;
	conf_num_del	INTEGER;
	v_relkind		CHAR;

BEGIN
	PERFORM @extschema@.validate_relname(parent_relid);

	/* Drop trigger first */
	PERFORM @extschema@.drop_triggers(parent_relid);

	WITH config_num_deleted AS (DELETE FROM @extschema@.pathman_config
								WHERE partrel = parent_relid
								RETURNING *)
	SELECT count(*) from config_num_deleted INTO conf_num_del;

	DELETE FROM @extschema@.pathman_config_params WHERE partrel = parent_relid;

	IF conf_num_del = 0 THEN
		RAISE EXCEPTION 'relation "%" has no partitions', parent_relid::TEXT;
	END IF;

	FOR v_rec IN (SELECT inhrelid::REGCLASS AS tbl
				  FROM pg_catalog.pg_inherits
				  WHERE inhparent::regclass = parent_relid
				  ORDER BY inhrelid ASC)
	LOOP
		IF NOT delete_data THEN
			EXECUTE format('INSERT INTO %s SELECT * FROM %s',
							parent_relid::TEXT,
							v_rec.tbl::TEXT);
			GET DIAGNOSTICS v_rows = ROW_COUNT;

			/* Show number of copied rows */
			RAISE NOTICE '% rows copied from %', v_rows, v_rec.tbl::TEXT;
		END IF;

		SELECT relkind FROM pg_catalog.pg_class
		WHERE oid = v_rec.tbl
		INTO v_relkind;

		/*
		 * Determine the kind of child relation. It can be either regular
		 * table (r) or foreign table (f). Depending on relkind we use
		 * DROP TABLE or DROP FOREIGN TABLE.
		 */
		IF v_relkind = 'f' THEN
			EXECUTE format('DROP FOREIGN TABLE %s', v_rec.tbl::TEXT);
		ELSE
			EXECUTE format('DROP TABLE %s', v_rec.tbl::TEXT);
		END IF;

		v_part_count := v_part_count + 1;
	END LOOP;

	/* Notify backend about changes */
	PERFORM @extschema@.on_remove_partitions(parent_relid);

	RETURN v_part_count;
END
$$ LANGUAGE plpgsql
SET pg_pathman.enable_partitionfilter = off; /* ensures that PartitionFilter is OFF */


/*
 * Copy all of parent's foreign keys.
 */
CREATE OR REPLACE FUNCTION @extschema@.copy_foreign_keys(
	parent_relid	REGCLASS,
	partition_relid	REGCLASS)
RETURNS VOID AS
$$
DECLARE
	rec		RECORD;

BEGIN
	PERFORM @extschema@.validate_relname(parent_relid);
	PERFORM @extschema@.validate_relname(partition_relid);

	FOR rec IN (SELECT oid as conid FROM pg_catalog.pg_constraint
				WHERE conrelid = parent_relid AND contype = 'f')
	LOOP
		EXECUTE format('ALTER TABLE %s ADD %s',
					   partition_relid::TEXT,
					   pg_catalog.pg_get_constraintdef(rec.conid));
	END LOOP;
END
$$ LANGUAGE plpgsql STRICT;


/*
 * Set new relname, schema and tablespace
 */
CREATE OR REPLACE FUNCTION @extschema@.alter_partition(
	relation		REGCLASS,
	new_name		TEXT,
	new_schema		REGNAMESPACE,
	new_tablespace	TEXT)
RETURNS VOID AS
$$
DECLARE
	orig_name	TEXT;
	orig_schema	OID;

BEGIN
	SELECT relname, relnamespace FROM pg_class
	WHERE oid = relation
	INTO orig_name, orig_schema;

	/* Alter table name */
	IF new_name != orig_name THEN
		EXECUTE format('ALTER TABLE %s RENAME TO %s', relation, new_name);
	END IF;

	/* Alter table schema */
	IF new_schema != orig_schema THEN
		EXECUTE format('ALTER TABLE %s SET SCHEMA %s', relation, new_schema);
	END IF;

	/* Move to another tablespace */
	IF NOT new_tablespace IS NULL THEN
		EXECUTE format('ALTER TABLE %s SET TABLESPACE %s', relation, new_tablespace);
	END IF;
END
$$ LANGUAGE plpgsql;


/*
 * Check if tuple from first relation can be converted to fit the second one.
 */
CREATE OR REPLACE FUNCTION @extschema@.is_tuple_convertible(
	relation1	REGCLASS,
	relation2	REGCLASS)
RETURNS BOOL AS 'pg_pathman', 'is_tuple_convertible'
LANGUAGE C STRICT;


/*
 * Function for UPDATE triggers.
 */
CREATE OR REPLACE FUNCTION @extschema@.pathman_update_trigger_func()
RETURNS TRIGGER AS 'pg_pathman', 'pathman_update_trigger_func'
LANGUAGE C STRICT;

/*
 * Creates UPDATE triggers.
 */
CREATE OR REPLACE FUNCTION @extschema@.create_update_triggers(
	parent_relid	REGCLASS)
RETURNS VOID AS 'pg_pathman', 'create_update_triggers'
LANGUAGE C STRICT;

/*
 * Creates single UPDATE trigger.
 */
CREATE OR REPLACE FUNCTION @extschema@.create_single_update_trigger(
	parent_relid	REGCLASS,
	partition_relid	REGCLASS)
RETURNS VOID AS 'pg_pathman', 'create_single_update_trigger'
LANGUAGE C STRICT;

/*
 * Check if relation has pg_pathman's UPDATE trigger.
 */
CREATE OR REPLACE FUNCTION @extschema@.has_update_trigger(
	parent_relid	REGCLASS)
RETURNS BOOL AS 'pg_pathman', 'has_update_trigger'
LANGUAGE C STRICT;


/*
 * Partitioning key
 */
CREATE OR REPLACE FUNCTION @extschema@.get_partition_key(
	relid	REGCLASS)
RETURNS TEXT AS
$$
	SELECT attname FROM pathman_config WHERE partrel = relid;
$$
LANGUAGE sql STRICT;


/*
 * Create DDL trigger to call pathman_ddl_trigger_func().
 */
CREATE EVENT TRIGGER pathman_ddl_trigger
ON sql_drop
EXECUTE PROCEDURE @extschema@.pathman_ddl_trigger_func();



CREATE OR REPLACE FUNCTION @extschema@.on_create_partitions(
	relid	REGCLASS)
RETURNS VOID AS 'pg_pathman', 'on_partitions_created'
LANGUAGE C STRICT;

CREATE OR REPLACE FUNCTION @extschema@.on_update_partitions(
	relid	REGCLASS)
RETURNS VOID AS 'pg_pathman', 'on_partitions_updated'
LANGUAGE C STRICT;

CREATE OR REPLACE FUNCTION @extschema@.on_remove_partitions(
	relid	REGCLASS)
RETURNS VOID AS 'pg_pathman', 'on_partitions_removed'
LANGUAGE C STRICT;


/*
 * Get number of partitions managed by pg_pathman.
 */
CREATE OR REPLACE FUNCTION @extschema@.get_number_of_partitions(
	parent_relid		REGCLASS)
RETURNS INT4 AS 'pg_pathman', 'get_number_of_partitions_pl'
LANGUAGE C STRICT;

/*
 * Get parent of pg_pathman's partition.
 */
CREATE OR REPLACE FUNCTION @extschema@.get_parent_of_partition(
	partition_relid		REGCLASS)
RETURNS REGCLASS AS 'pg_pathman', 'get_parent_of_partition_pl'
LANGUAGE C STRICT;

/*
 * Extract basic type of a domain.
 */
CREATE OR REPLACE FUNCTION @extschema@.get_base_type(
	typid	REGTYPE)
RETURNS REGTYPE AS 'pg_pathman', 'get_base_type_pl'
LANGUAGE C STRICT;

/*
 * Return partition key type
 */
CREATE OR REPLACE FUNCTION @extschema@.get_partition_key_type(
	relid	REGCLASS)
RETURNS REGTYPE AS 'pg_pathman', 'get_partition_key_type'
LANGUAGE C STRICT;

/*
 * Return tablespace name for specified relation.
 */
CREATE OR REPLACE FUNCTION @extschema@.get_tablespace(
	relid	REGCLASS)
RETURNS TEXT AS 'pg_pathman', 'get_tablespace_pl'
LANGUAGE C STRICT;


/*
 * Check that relation exists.
 */
CREATE OR REPLACE FUNCTION @extschema@.validate_relname(
	relid	REGCLASS)
RETURNS VOID AS 'pg_pathman', 'validate_relname'
LANGUAGE C;

/*
 * Check if regclass is date or timestamp.
 */
CREATE OR REPLACE FUNCTION @extschema@.is_date_type(
	typid	REGTYPE)
RETURNS BOOLEAN AS 'pg_pathman', 'is_date_type'
LANGUAGE C STRICT;

/*
 * Check if TYPE supports the specified operator.
 */
CREATE OR REPLACE FUNCTION @extschema@.is_operator_supported(
	type_oid	OID,
	opname		TEXT)
RETURNS BOOLEAN AS 'pg_pathman', 'is_operator_supported'
LANGUAGE C STRICT;


/*
 * Build check constraint name for a specified relation's column.
 */
CREATE OR REPLACE FUNCTION @extschema@.build_check_constraint_name(
	partition_relid	REGCLASS,
	attribute		INT2)
RETURNS TEXT AS 'pg_pathman', 'build_check_constraint_name_attnum'
LANGUAGE C STRICT;

CREATE OR REPLACE FUNCTION @extschema@.build_check_constraint_name(
	partition_relid	REGCLASS,
	attribute		TEXT)
RETURNS TEXT AS 'pg_pathman', 'build_check_constraint_name_attname'
LANGUAGE C STRICT;

/*
 * Build UPDATE trigger's name.
 */
CREATE OR REPLACE FUNCTION @extschema@.build_update_trigger_name(
	relid			REGCLASS)
RETURNS TEXT AS 'pg_pathman', 'build_update_trigger_name'
LANGUAGE C STRICT;

/*
 * Buld UPDATE trigger function's name.
 */
CREATE OR REPLACE FUNCTION @extschema@.build_update_trigger_func_name(
	relid			REGCLASS)
RETURNS TEXT AS 'pg_pathman', 'build_update_trigger_func_name'
LANGUAGE C STRICT;


/*
 * Attach a previously partitioned table.
 */
CREATE OR REPLACE FUNCTION @extschema@.add_to_pathman_config(
	parent_relid		REGCLASS,
	attname				TEXT,
	range_interval		TEXT DEFAULT NULL,
	refresh_part_info	BOOL DEFAULT TRUE
)
RETURNS BOOLEAN AS 'pg_pathman', 'add_to_pathman_config'
LANGUAGE C;


/*
 * Lock partitioned relation to restrict concurrent
 * modification of partitioning scheme.
 */
CREATE OR REPLACE FUNCTION @extschema@.lock_partitioned_relation(
	parent_relid	REGCLASS)
RETURNS VOID AS 'pg_pathman', 'lock_partitioned_relation'
LANGUAGE C STRICT;

/*
 * Lock relation to restrict concurrent modification of data.
 */
CREATE OR REPLACE FUNCTION @extschema@.prevent_relation_modification(
	parent_relid	REGCLASS)
RETURNS VOID AS 'pg_pathman', 'prevent_relation_modification'
LANGUAGE C STRICT;


/*
 * Invoke init_callback on RANGE partition.
 */
CREATE OR REPLACE FUNCTION @extschema@.invoke_on_partition_created_callback(
	parent_relid	REGCLASS,
	partition_relid	REGCLASS,
	init_callback	REGPROCEDURE,
	start_value		ANYELEMENT,
	end_value		ANYELEMENT)
RETURNS VOID AS 'pg_pathman', 'invoke_on_partition_created_callback'
LANGUAGE C;

/*
 * Invoke init_callback on HASH partition.
 */
CREATE OR REPLACE FUNCTION @extschema@.invoke_on_partition_created_callback(
	parent_relid	REGCLASS,
	partition_relid	REGCLASS,
	init_callback	REGPROCEDURE)
RETURNS VOID AS 'pg_pathman', 'invoke_on_partition_created_callback'
LANGUAGE C;


/*
 * DEBUG: Place this inside some plpgsql fuction and set breakpoint.
 */
CREATE OR REPLACE FUNCTION @extschema@.debug_capture()
RETURNS VOID AS 'pg_pathman', 'debug_capture'
LANGUAGE C STRICT;

CREATE OR REPLACE FUNCTION @extschema@.get_pathman_lib_version()
RETURNS CSTRING AS 'pg_pathman', 'get_pathman_lib_version'
LANGUAGE C STRICT;<|MERGE_RESOLUTION|>--- conflicted
+++ resolved
@@ -469,13 +469,6 @@
 		RAISE EXCEPTION 'relation "%" has already been partitioned', relation;
 	END IF;
 
-<<<<<<< HEAD
-=======
-	IF @extschema@.is_attribute_nullable(relation, p_attribute) THEN
-		RAISE EXCEPTION 'partitioning key "%" must be marked NOT NULL', p_attribute;
-	END IF;
-
->>>>>>> f6651a5b
 	/* Check if there are foreign keys that reference the relation */
 	FOR v_rec IN (SELECT * FROM pg_catalog.pg_constraint
 				  WHERE confrelid = relation::REGCLASS::OID)
