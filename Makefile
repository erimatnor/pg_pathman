# contrib/pg_pathman/Makefile

MODULE_big = pg_pathman

OBJS = src/init.o src/relation_info.o src/utils.o src/partition_filter.o \
	src/runtimeappend.o src/runtime_merge_append.o src/pg_pathman.o src/rangeset.o \
	src/pl_funcs.o src/pl_range_funcs.o src/pl_hash_funcs.o src/pathman_workers.o \
	src/hooks.o src/nodes_common.o src/xact_handling.o src/utility_stmt_hooking.o \
	src/planner_tree_modification.o src/debug_print.o src/partition_creation.o \
	src/compat/pg_compat.o src/compat/relation_tags.o src/compat/expand_rte_hook.o \
	src/compat/rowmarks_fix.o src/ref_integrity.o $(WIN32RES)

PG_CPPFLAGS = -I$(CURDIR)/src/include

EXTENSION = pg_pathman

EXTVERSION = 1.4

DATA_built = pg_pathman--$(EXTVERSION).sql

DATA = pg_pathman--1.0--1.1.sql \
	   pg_pathman--1.1--1.2.sql \
	   pg_pathman--1.2--1.3.sql

PGFILEDESC = "pg_pathman - partitioning tool for PostgreSQL"

REGRESS = pathman_basic \
		  pathman_bgw \
		  pathman_calamity \
		  pathman_callbacks \
		  pathman_column_type \
		  pathman_cte \
		  pathman_domains \
		  pathman_foreign_keys \
		  pathman_inserts \
		  pathman_interval \
		  pathman_join_clause \
		  pathman_lateral \
		  pathman_only \
		  pathman_permissions \
		  pathman_rowmarks \
		  pathman_runtime_nodes \
		  pathman_update_trigger \
		  pathman_updates \
		  pathman_utility_stmt \
<<<<<<< HEAD
		  pathman_calamity \
		  pathman_ri
=======
		  pathman_expressions

>>>>>>> 1dc36129

EXTRA_REGRESS_OPTS=--temp-config=$(top_srcdir)/$(subdir)/conf.add

EXTRA_CLEAN = pg_pathman--$(EXTVERSION).sql ./isolation_output

ifdef USE_PGXS
PG_CONFIG = pg_config
PGXS := $(shell $(PG_CONFIG) --pgxs)
include $(PGXS)
else
subdir = contrib/pg_pathman
top_builddir = ../..
include $(top_builddir)/src/Makefile.global
include $(top_srcdir)/contrib/contrib-global.mk
endif

$(EXTENSION)--$(EXTVERSION).sql: init.sql hash.sql range.sql
	cat $^ > $@

ISOLATIONCHECKS=insert_nodes for_update rollback_on_create_partitions

submake-isolation:
	$(MAKE) -C $(top_builddir)/src/test/isolation all

isolationcheck: | submake-isolation
	$(MKDIR_P) isolation_output
	$(pg_isolation_regress_check) \
		--temp-config=$(top_srcdir)/$(subdir)/conf.add \
		--outputdir=./isolation_output \
		$(ISOLATIONCHECKS)
partitioning_tests:
	$(MAKE) -C tests/python partitioning_tests<|MERGE_RESOLUTION|>--- conflicted
+++ resolved
@@ -43,13 +43,9 @@
 		  pathman_update_trigger \
 		  pathman_updates \
 		  pathman_utility_stmt \
-<<<<<<< HEAD
 		  pathman_calamity \
-		  pathman_ri
-=======
+		  pathman_ri \
 		  pathman_expressions
-
->>>>>>> 1dc36129
 
 EXTRA_REGRESS_OPTS=--temp-config=$(top_srcdir)/$(subdir)/conf.add
 
