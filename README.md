--- conflicted
+++ resolved
@@ -32,14 +32,9 @@
 More interesting features are yet to come. Stay tuned!
 
 ## Roadmap
-<<<<<<< HEAD
- * Implement concurrent partitioning (much more responsive)
- * Implement HASH-patitioning for non-integer attributes
-=======
  * Replace INSERT triggers with a custom node (aka **PartitionFilter**)
  * Implement [concurrent partitioning](https://github.com/postgrespro/pg_pathman/tree/concurrent_part) (much more responsive)
  * Implement HASH partitioning for non-integer attributes
->>>>>>> 754e320c
  * Optimize hash join (both tables are partitioned by join key)
  * Implement LIST partitioning scheme
 
