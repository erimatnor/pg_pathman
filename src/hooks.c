--- conflicted
+++ resolved
@@ -332,20 +332,11 @@
 				append_child_relation(root, parent_rel, rti, i, children[i], wrappers);
 		}
 
-<<<<<<< HEAD
 		/* Now close parent relation */
 		heap_close(parent_rel, NoLock);
 
 		/* Clear path list and make it point to NIL */
 		list_free_deep(rel->pathlist);
-		rel->pathlist = NIL;
-
-		/* Generate new paths using the rels we've just added */
-		set_append_rel_pathlist(root, rel, rti, pathkeyAsc, pathkeyDesc);
-		set_append_rel_size_compat(root, rel, rti);
-=======
-		/* Clear old path list */
-		list_free(rel->pathlist);
 		rel->pathlist = NIL;
 
 #if PG_VERSION_NUM >= 90600
@@ -354,9 +345,9 @@
 		rel->partial_pathlist = NIL;
 #endif
 
-		set_append_rel_pathlist(root, rel, rti, rte, pathkeyAsc, pathkeyDesc);
-		set_append_rel_size_compat(root, rel, rti, rte);
->>>>>>> bda6e5be
+		/* Generate new paths using the rels we've just added */
+		set_append_rel_pathlist(root, rel, rti, pathkeyAsc, pathkeyDesc);
+		set_append_rel_size_compat(root, rel, rti);
 
 #if PG_VERSION_NUM >= 90600
 		/* consider gathering partial paths for the parent appendrel */
