--- conflicted
+++ resolved
@@ -59,11 +59,7 @@
 
 PG_FUNCTION_INFO_V1( validate_relname );
 PG_FUNCTION_INFO_V1( is_date_type );
-<<<<<<< HEAD
-=======
-PG_FUNCTION_INFO_V1( is_attribute_nullable );
 PG_FUNCTION_INFO_V1( is_tuple_convertible );
->>>>>>> f6651a5b
 
 PG_FUNCTION_INFO_V1( add_to_pathman_config );
 PG_FUNCTION_INFO_V1( pathman_config_params_trigger_func );
@@ -618,31 +614,6 @@
 	PG_RETURN_BOOL(is_date_type_internal(PG_GETARG_OID(0)));
 }
 
-<<<<<<< HEAD
-=======
-Datum
-is_attribute_nullable(PG_FUNCTION_ARGS)
-{
-	Oid			relid = PG_GETARG_OID(0);
-	text	   *attname = PG_GETARG_TEXT_P(1);
-	bool		result = true;
-	HeapTuple	tp;
-
-	tp = SearchSysCacheAttName(relid, text_to_cstring(attname));
-	if (HeapTupleIsValid(tp))
-	{
-		Form_pg_attribute att_tup = (Form_pg_attribute) GETSTRUCT(tp);
-		result = !att_tup->attnotnull;
-		ReleaseSysCache(tp);
-	}
-	else
-		elog(ERROR, "Cannot find type name for attribute \"%s\" "
-					"of relation \"%s\"",
-			 text_to_cstring(attname), get_rel_name_or_relid(relid));
-
-	PG_RETURN_BOOL(result); /* keep compiler happy */
-}
-
 Datum
 is_tuple_convertible(PG_FUNCTION_ARGS)
 {
@@ -675,8 +646,6 @@
 
 	PG_RETURN_BOOL(res);
 }
-
->>>>>>> f6651a5b
 
 /*
  * ------------------------
@@ -1143,6 +1112,7 @@
 
 	PartParentSearch		parent_search;
 	const PartRelationInfo *prel;
+	AttrNumber			   *attributes_map;
 
 	/* Handle user calls */
 	if (!CALLED_AS_TRIGGER(fcinfo))
@@ -1174,6 +1144,10 @@
 	/* Fetch partition dispatch info */
 	prel = get_pathman_relation_info(parent_relid);
 	shout_if_prel_is_invalid(parent_relid, prel, PT_ANY);
+
+	attributes_map = get_pathman_attributes_map(prel, source_rel);
+	prel_expr = copyObject(prel->expr);
+	modify_expression_attnums(prel_expr, attributes_map);
 
 	/* Get attribute number of partitioning key (may differ from 'prel->attnum') */
 	value_attnum = get_attnum(source_relid, get_attname(parent_relid, prel->attnum));
@@ -1333,10 +1307,12 @@
 {
 	Oid						parent = PG_GETARG_OID(0);
 	Oid					   *children;
-	const char			   *attname,
-						   *trigname;
+	const char			   *trigname;
 	const PartRelationInfo *prel;
 	uint32					i;
+	List				   *vars;
+	List				   *columns = NIL;
+	ListCell			   *lc;
 
 	/* Check that table is partitioned */
 	prel = get_pathman_relation_info(parent);
@@ -1344,17 +1320,26 @@
 
 	/* Acquire trigger and attribute names */
 	trigname = build_update_trigger_name_internal(parent);
-	attname = get_attname(parent, prel->attnum);
+
+	/* Generate list of columns used in expression */
+	vars = get_part_expression_vars(prel);
+
+	foreach(lc, vars)
+	{
+		Var *var = (Var *) lfirst(lc);
+		char *attname = get_attname(parent, var->varattno);
+		columns = lappend(columns, attname);
+	}
 
 	/* Create trigger for parent */
-	create_single_update_trigger_internal(parent, trigname, attname);
+	create_single_update_trigger_internal(parent, trigname, columns);
 
 	/* Fetch children array */
 	children = PrelGetChildrenArray(prel);
 
 	/* Create triggers for each partition */
 	for (i = 0; i < PrelChildrenCount(prel); i++)
-		create_single_update_trigger_internal(children[i], trigname, attname);
+		create_single_update_trigger_internal(children[i], trigname, columns);
 
 	PG_RETURN_VOID();
 }
@@ -1368,6 +1353,9 @@
 	const char			   *trigname,
 						   *attname;
 	const PartRelationInfo *prel;
+	List				   *vars;
+	List				   *columns = NIL;
+	ListCell			   *lc;
 
 	/* Check that table is partitioned */
 	prel = get_pathman_relation_info(parent);
@@ -1375,7 +1363,16 @@
 
 	/* Acquire trigger and attribute names */
 	trigname = build_update_trigger_name_internal(parent);
-	attname = get_attname(prel->key, prel->attnum);
+
+	/* Generate list of columns used in expression */
+	vars = get_part_expression_vars(prel);
+
+	foreach(lc, vars)
+	{
+		Var *var = (Var *) lfirst(lc);
+		char *attname = get_attname(parent, var->varattno);
+		columns = lappend(columns, attname);
+	}
 
 	create_single_update_trigger_internal(child, trigname, attname);
 
