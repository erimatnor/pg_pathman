/* ------------------------------------------------------------------------
 *
 * range.sql
 *      RANGE partitioning functions
 *
 * Copyright (c) 2015-2016, Postgres Professional
 *
 * ------------------------------------------------------------------------
 */

CREATE OR REPLACE FUNCTION @extschema@.get_sequence_name(
	plain_schema	TEXT,
	plain_relname	TEXT)
RETURNS TEXT AS
$$
BEGIN
	RETURN format('%s.%s',
				  quote_ident(plain_schema),
				  quote_ident(format('%s_seq', plain_relname)));
END
$$
LANGUAGE plpgsql;

CREATE OR REPLACE FUNCTION @extschema@.create_or_replace_sequence(
	plain_schema	TEXT,
	plain_relname	TEXT,
	OUT seq_name	TEXT)
AS $$
BEGIN
	seq_name := @extschema@.get_sequence_name(plain_schema, plain_relname);
	EXECUTE format('DROP SEQUENCE IF EXISTS %s', seq_name);
	EXECUTE format('CREATE SEQUENCE %s START 1', seq_name);
END
$$
LANGUAGE plpgsql;

/*
 * Check RANGE partition boundaries.
 */
CREATE OR REPLACE FUNCTION @extschema@.check_boundaries(
	parent_relid	REGCLASS,
	p_attribute		TEXT,
	p_start_value	ANYELEMENT,
	p_end_value		ANYELEMENT)
RETURNS VOID AS
$$
DECLARE
	v_min		p_start_value%TYPE;
	v_max		p_start_value%TYPE;
	v_count		BIGINT;

BEGIN
	/* Get min and max values */
	EXECUTE format('SELECT count(*), min(%1$s), max(%1$s)
					FROM %2$s WHERE NOT %1$s IS NULL',
				   p_attribute, parent_relid::TEXT)
	INTO v_count, v_min, v_max;

	/* Check if column has NULL values */
	IF v_count > 0 AND (v_min IS NULL OR v_max IS NULL) THEN
		RAISE EXCEPTION '''%'' column contains NULL values', p_attribute;
	END IF;

	/* Check lower boundary */
	IF p_start_value > v_min THEN
		RAISE EXCEPTION 'Start value is less than minimum value of ''%''',
				p_attribute;
	END IF;

	/* Check upper boundary */
	IF p_end_value <= v_max THEN
		RAISE EXCEPTION 'Not enough partitions to fit all values of ''%''',
				p_attribute;
	END IF;
END
$$ LANGUAGE plpgsql;

/*
 * Creates RANGE partitions for specified relation based on datetime attribute
 */
CREATE OR REPLACE FUNCTION @extschema@.create_range_partitions(
	parent_relid	REGCLASS,
	p_attribute		TEXT,
	p_start_value	ANYELEMENT,
	p_interval		INTERVAL,
	p_count			INTEGER DEFAULT NULL,
	partition_data  BOOLEAN DEFAULT TRUE)
RETURNS INTEGER AS
$$
DECLARE
	v_rows_count		INTEGER;
	v_max				p_start_value%TYPE;
	v_cur_value			p_start_value%TYPE := p_start_value;
	i					INTEGER;

BEGIN
	IF partition_data = true THEN
		/* Acquire data modification lock */
		PERFORM @extschema@.prevent_relation_modification(parent_relid);
	ELSE
		/* Acquire lock on parent */
		PERFORM @extschema@.lock_partitioned_relation(parent_relid);
	END IF;

	PERFORM @extschema@.validate_relname(parent_relid);
	p_attribute := lower(p_attribute);
	PERFORM @extschema@.common_relation_checks(parent_relid, p_attribute);

	IF p_count < 0 THEN
		RAISE EXCEPTION 'Partitions count must not be less than zero';
	END IF;

	/* Try to determine partitions count if not set */
	IF p_count IS NULL THEN
		EXECUTE format('SELECT count(*), max(%s) FROM %s', p_attribute, parent_relid)
		INTO v_rows_count, v_max;

		IF v_rows_count = 0 THEN
			RAISE EXCEPTION 'Cannot determine partitions count for empty table';
		END IF;

		p_count := 0;
		WHILE v_cur_value <= v_max
		LOOP
			v_cur_value := v_cur_value + p_interval;
			p_count := p_count + 1;
		END LOOP;
	END IF;

	/*
	 * In case when user doesn't want to automatically create partitions
	 * and specifies partition count as 0 then do not check boundaries
	 */
	IF p_count != 0 THEN
		/* Check boundaries */
		EXECUTE format('SELECT @extschema@.check_boundaries(''%s'', ''%s'', ''%s'', ''%s''::%s)',
					   parent_relid,
					   p_attribute,
					   p_start_value,
					   p_start_value + p_interval * p_count,
					   @extschema@.get_base_type(pg_typeof(p_start_value))::TEXT);
	END IF;

	/* Create sequence for child partitions names */
	PERFORM @extschema@.create_or_replace_sequence(schema, relname)
	FROM @extschema@.get_plain_schema_and_relname(parent_relid);

	/* Insert new entry to pathman config */
	INSERT INTO @extschema@.pathman_config (partrel, attname, parttype, range_interval)
	VALUES (parent_relid, p_attribute, 2, p_interval::TEXT);

	/* Create first partition */
	FOR i IN 1..p_count
	LOOP
<<<<<<< HEAD
		EXECUTE format('SELECT @extschema@.create_single_range_partition($1, $2, $3::%s)',
					   @extschema@.get_base_type(pg_typeof(p_start_value))::TEXT)
		USING parent_relid, p_start_value, p_start_value + p_interval;
=======
		EXECUTE
			format('SELECT @extschema@.create_single_range_partition($1, $2, $3::%s, tablespace:=$4)',
				   pg_typeof(p_start_value))
		USING
			parent_relid,
			p_start_value,
			p_start_value + p_interval,
			@extschema@.get_rel_tablespace_name(parent_relid);
>>>>>>> b84a0a5b

		p_start_value := p_start_value + p_interval;
	END LOOP;

	/* Notify backend about changes */
	PERFORM @extschema@.on_create_partitions(parent_relid);

	/* Relocate data if asked to */
	IF partition_data = true THEN
		PERFORM @extschema@.set_enable_parent(parent_relid, false);
		PERFORM @extschema@.partition_data(parent_relid);
	ELSE
		PERFORM @extschema@.set_enable_parent(parent_relid, true);
	END IF;

	RETURN p_count;
END
$$ LANGUAGE plpgsql;

/*
 * Creates RANGE partitions for specified relation based on numerical attribute
 */
CREATE OR REPLACE FUNCTION @extschema@.create_range_partitions(
	parent_relid	REGCLASS,
	p_attribute		TEXT,
	p_start_value	ANYELEMENT,
	p_interval		ANYELEMENT,
	p_count			INTEGER DEFAULT NULL,
	partition_data  BOOLEAN DEFAULT TRUE)
RETURNS INTEGER AS
$$
DECLARE
	v_rows_count		INTEGER;
	v_max				p_start_value%TYPE;
	v_cur_value			p_start_value%TYPE := p_start_value;
	i					INTEGER;

BEGIN
	IF partition_data = true THEN
		/* Acquire data modification lock */
		PERFORM @extschema@.prevent_relation_modification(parent_relid);
	ELSE
		/* Acquire lock on parent */
		PERFORM @extschema@.lock_partitioned_relation(parent_relid);
	END IF;

	PERFORM @extschema@.validate_relname(parent_relid);
	p_attribute := lower(p_attribute);
	PERFORM @extschema@.common_relation_checks(parent_relid, p_attribute);

	IF p_count < 0 THEN
		RAISE EXCEPTION 'Partitions count must not be less than zero';
	END IF;

	/* Try to determine partitions count if not set */
	IF p_count IS NULL THEN
		EXECUTE format('SELECT count(*), max(%s) FROM %s', p_attribute, parent_relid)
		INTO v_rows_count, v_max;

		IF v_rows_count = 0 THEN
			RAISE EXCEPTION 'Cannot determine partitions count for empty table';
		END IF;

		IF v_max IS NULL THEN
			RAISE EXCEPTION '''%'' column has NULL values', p_attribute;
		END IF;

		p_count := 0;
		WHILE v_cur_value <= v_max
		LOOP
			v_cur_value := v_cur_value + p_interval;
			p_count := p_count + 1;
		END LOOP;
	END IF;

	/*
	 * In case when user doesn't want to automatically create partitions
	 * and specifies partition count as 0 then do not check boundaries
	 */
	IF p_count != 0 THEN
		/* check boundaries */
		PERFORM @extschema@.check_boundaries(parent_relid,
											 p_attribute,
											 p_start_value,
											 p_start_value + p_interval * p_count);
	END IF;

	/* Create sequence for child partitions names */
	PERFORM @extschema@.create_or_replace_sequence(schema, relname)
	FROM @extschema@.get_plain_schema_and_relname(parent_relid);

	/* Insert new entry to pathman config */
	INSERT INTO @extschema@.pathman_config (partrel, attname, parttype, range_interval)
	VALUES (parent_relid, p_attribute, 2, p_interval::TEXT);

	/* create first partition */
	FOR i IN 1..p_count
	LOOP
		PERFORM @extschema@.create_single_range_partition(
			parent_relid,
			p_start_value,
			p_start_value + p_interval,
			tablespace := @extschema@.get_rel_tablespace_name(parent_relid));

		p_start_value := p_start_value + p_interval;
	END LOOP;

	/* Notify backend about changes */
	PERFORM @extschema@.on_create_partitions(parent_relid);

	/* Relocate data if asked to */
	IF partition_data = true THEN
		PERFORM @extschema@.set_enable_parent(parent_relid, false);
		PERFORM @extschema@.partition_data(parent_relid);
	ELSE
		PERFORM @extschema@.set_enable_parent(parent_relid, true);
	END IF;

	RETURN p_count;
END
$$ LANGUAGE plpgsql;

/*
 * Creates RANGE partitions for specified range
 */
CREATE OR REPLACE FUNCTION @extschema@.create_partitions_from_range(
	parent_relid	REGCLASS,
	p_attribute		TEXT,
	p_start_value	ANYELEMENT,
	p_end_value		ANYELEMENT,
	p_interval		ANYELEMENT,
<<<<<<< HEAD
	partition_data	BOOLEAN DEFAULT true)
=======
	partition_data  BOOLEAN DEFAULT TRUE)
>>>>>>> b84a0a5b
RETURNS INTEGER AS
$$
DECLARE
	part_count		INTEGER := 0;

BEGIN
	IF partition_data = true THEN
		/* Acquire data modification lock */
		PERFORM @extschema@.prevent_relation_modification(parent_relid);
	ELSE
		/* Acquire lock on parent */
		PERFORM @extschema@.lock_partitioned_relation(parent_relid);
	END IF;

	PERFORM @extschema@.validate_relname(parent_relid);
	p_attribute := lower(p_attribute);
	PERFORM @extschema@.common_relation_checks(parent_relid, p_attribute);

	IF p_interval <= 0 THEN
		RAISE EXCEPTION 'Interval must be positive';
	END IF;

	/* Check boundaries */
	PERFORM @extschema@.check_boundaries(parent_relid,
										 p_attribute,
										 p_start_value,
										 p_end_value);

	/* Create sequence for child partitions names */
	PERFORM @extschema@.create_or_replace_sequence(schema, relname)
	FROM @extschema@.get_plain_schema_and_relname(parent_relid);

	/* Insert new entry to pathman config */
	INSERT INTO @extschema@.pathman_config (partrel, attname, parttype, range_interval)
	VALUES (parent_relid, p_attribute, 2, p_interval::TEXT);

	WHILE p_start_value <= p_end_value
	LOOP
		PERFORM @extschema@.create_single_range_partition(
			parent_relid,
			p_start_value,
			p_start_value + p_interval,
			tablespace := @extschema@.get_rel_tablespace_name(parent_relid));

		p_start_value := p_start_value + p_interval;
		part_count := part_count + 1;
	END LOOP;

	/* Notify backend about changes */
	PERFORM @extschema@.on_create_partitions(parent_relid);

	/* Relocate data if asked to */
	IF partition_data = true THEN
		PERFORM @extschema@.set_enable_parent(parent_relid, false);
		PERFORM @extschema@.partition_data(parent_relid);
	ELSE
		PERFORM @extschema@.set_enable_parent(parent_relid, true);
	END IF;

	RETURN part_count; /* number of created partitions */
END
$$ LANGUAGE plpgsql;

/*
 * Creates RANGE partitions for specified range based on datetime attribute
 */
CREATE OR REPLACE FUNCTION @extschema@.create_partitions_from_range(
	parent_relid	REGCLASS,
	p_attribute		TEXT,
	p_start_value	ANYELEMENT,
	p_end_value		ANYELEMENT,
	p_interval		INTERVAL,
<<<<<<< HEAD
	partition_data	BOOLEAN DEFAULT true)
=======
	partition_data  BOOLEAN DEFAULT TRUE)
>>>>>>> b84a0a5b
RETURNS INTEGER AS
$$
DECLARE
	part_count		INTEGER := 0;

BEGIN
	IF partition_data = true THEN
		/* Acquire data modification lock */
		PERFORM @extschema@.prevent_relation_modification(parent_relid);
	ELSE
		/* Acquire lock on parent */
		PERFORM @extschema@.lock_partitioned_relation(parent_relid);
	END IF;

	PERFORM @extschema@.validate_relname(parent_relid);
	p_attribute := lower(p_attribute);
	PERFORM @extschema@.common_relation_checks(parent_relid, p_attribute);

	/* Check boundaries */
	PERFORM @extschema@.check_boundaries(parent_relid,
										 p_attribute,
										 p_start_value,
										 p_end_value);

	/* Create sequence for child partitions names */
	PERFORM @extschema@.create_or_replace_sequence(schema, relname)
	FROM @extschema@.get_plain_schema_and_relname(parent_relid);

	/* Insert new entry to pathman config */
	INSERT INTO @extschema@.pathman_config (partrel, attname, parttype, range_interval)
	VALUES (parent_relid, p_attribute, 2, p_interval::TEXT);

	WHILE p_start_value <= p_end_value
	LOOP
<<<<<<< HEAD
		EXECUTE format('SELECT @extschema@.create_single_range_partition($1, $2, $3::%s);',
					   @extschema@.get_base_type(pg_typeof(p_start_value))::TEXT)
		USING parent_relid, p_start_value, p_start_value + p_interval;
=======
		EXECUTE
			format('SELECT @extschema@.create_single_range_partition($1, $2, $3::%s, tablespace:=$4);',
				   pg_typeof(p_start_value))
		USING
			parent_relid,
			p_start_value,
			p_start_value + p_interval,
			@extschema@.get_rel_tablespace_name(parent_relid);
>>>>>>> b84a0a5b

		p_start_value := p_start_value + p_interval;
		part_count := part_count + 1;
	END LOOP;

	/* Notify backend about changes */
	PERFORM @extschema@.on_create_partitions(parent_relid);

	/* Relocate data if asked to */
	IF partition_data = true THEN
		PERFORM @extschema@.set_enable_parent(parent_relid, false);
		PERFORM @extschema@.partition_data(parent_relid);
	ELSE
		PERFORM @extschema@.set_enable_parent(parent_relid, true);
	END IF;

	RETURN part_count; /* number of created partitions */
END
$$ LANGUAGE plpgsql;

/*
 * Creates new RANGE partition. Returns partition name.
 * NOTE: This function SHOULD NOT take xact_handling lock (BGWs in 9.5).
 */
CREATE OR REPLACE FUNCTION @extschema@.create_single_range_partition(
	parent_relid	REGCLASS,
	p_start_value	ANYELEMENT,
	p_end_value		ANYELEMENT,
	partition_name	TEXT DEFAULT NULL,
	tablespace		TEXT DEFAULT NULL)
RETURNS TEXT AS
$$
DECLARE
	v_part_num				INT;
	v_child_relname			TEXT;
	v_plain_child_relname	TEXT;
	v_attname				TEXT;
	v_plain_schema			TEXT;
	v_plain_relname			TEXT;
	v_child_relname_exists	BOOL;
	v_seq_name				TEXT;
	v_init_callback			REGPROCEDURE;

BEGIN
	v_attname := attname FROM @extschema@.pathman_config
				 WHERE partrel = parent_relid;

	IF v_attname IS NULL THEN
		RAISE EXCEPTION 'Table "%" is not partitioned', parent_relid::TEXT;
	END IF;

	SELECT * INTO v_plain_schema, v_plain_relname
	FROM @extschema@.get_plain_schema_and_relname(parent_relid);

	v_seq_name := @extschema@.get_sequence_name(v_plain_schema, v_plain_relname);

	IF partition_name IS NULL THEN
		/* Get next value from sequence */
		LOOP
			v_part_num := nextval(v_seq_name);
			v_plain_child_relname := format('%s_%s', v_plain_relname, v_part_num);
			v_child_relname := format('%s.%s',
									  quote_ident(v_plain_schema),
									  quote_ident(v_plain_child_relname));

			v_child_relname_exists := count(*) > 0
									  FROM pg_class
									  WHERE relname = v_plain_child_relname AND
											relnamespace = v_plain_schema::regnamespace
									  LIMIT 1;

			EXIT WHEN v_child_relname_exists = false;
		END LOOP;
	ELSE
		v_child_relname := partition_name;
	END IF;

	IF tablespace IS NULL THEN
		tablespace := @extschema@.get_rel_tablespace_name(parent_relid);
	END IF;

	EXECUTE format('CREATE TABLE %1$s (LIKE %2$s INCLUDING ALL)
					INHERITS (%2$s) TABLESPACE %3$s',
				   v_child_relname,
				   parent_relid::TEXT,
				   tablespace);

	EXECUTE format('ALTER TABLE %s ADD CONSTRAINT %s CHECK (%s)',
				   v_child_relname,
				   @extschema@.build_check_constraint_name(v_child_relname::REGCLASS,
														   v_attname),
				   @extschema@.build_range_condition(v_attname,
													 p_start_value,
													 p_end_value));

	PERFORM @extschema@.copy_foreign_keys(parent_relid, v_child_relname::REGCLASS);

	/* Fetch init_callback from 'params' table */
	WITH stub_callback(stub) as (values (0))
	SELECT coalesce(init_callback, 0::REGPROCEDURE)
	FROM stub_callback
	LEFT JOIN @extschema@.pathman_config_params AS params
	ON params.partrel = parent_relid
	INTO v_init_callback;

	PERFORM @extschema@.invoke_on_partition_created_callback(parent_relid,
															 v_child_relname::REGCLASS,
															 v_init_callback,
															 p_start_value,
															 p_end_value);

	RETURN v_child_relname;
END
$$ LANGUAGE plpgsql
SET client_min_messages = WARNING;

/*
 * Split RANGE partition
 */
CREATE OR REPLACE FUNCTION @extschema@.split_range_partition(
	p_partition		REGCLASS,
	p_value			ANYELEMENT,
	partition_name	TEXT DEFAULT NULL,
	OUT p_range		ANYARRAY)
RETURNS ANYARRAY AS
$$
DECLARE
	v_parent_relid		REGCLASS;
	v_attname			TEXT;
	v_cond				TEXT;
	v_new_partition		TEXT;
	v_part_type			INTEGER;
	v_part_relname		TEXT;
	v_check_name		TEXT;

BEGIN
	v_part_relname := @extschema@.validate_relname(p_partition);
	v_parent_relid = @extschema@.get_parent_of_partition(p_partition);

	/* Acquire lock on parent */
	PERFORM @extschema@.lock_partitioned_relation(v_parent_relid);

	/* Acquire data modification lock (prevent further modifications) */
	PERFORM @extschema@.prevent_relation_modification(p_partition);

	SELECT attname, parttype
	FROM @extschema@.pathman_config
	WHERE partrel = v_parent_relid
	INTO v_attname, v_part_type;

	IF v_attname IS NULL THEN
		RAISE EXCEPTION 'Table "%" is not partitioned', v_parent_relid::TEXT;
	END IF;

	/* Check if this is a RANGE partition */
	IF v_part_type != 2 THEN
		RAISE EXCEPTION 'Specified partition isn''t RANGE partition';
	END IF;

	/* Get partition values range */
	p_range := @extschema@.get_range_by_part_oid(v_parent_relid, p_partition, 0);
	IF p_range IS NULL THEN
		RAISE EXCEPTION 'Could not find specified partition';
	END IF;

	/* Check if value fit into the range */
	IF p_range[1] > p_value OR p_range[2] <= p_value
	THEN
		RAISE EXCEPTION 'Specified value does not fit into the range [%, %)',
			p_range[1], p_range[2];
	END IF;

	/* Create new partition */
	v_new_partition := @extschema@.create_single_range_partition(v_parent_relid,
																 p_value,
																 p_range[2],
																 partition_name);

	/* Copy data */
	v_cond := @extschema@.build_range_condition(v_attname, p_value, p_range[2]);
	EXECUTE format('WITH part_data AS (DELETE FROM %s WHERE %s RETURNING *)
					INSERT INTO %s SELECT * FROM part_data',
				   p_partition::TEXT,
				   v_cond,
				   v_new_partition);

	/* Alter original partition */
	v_cond := @extschema@.build_range_condition(v_attname, p_range[1], p_value);
	v_check_name := @extschema@.build_check_constraint_name(p_partition, v_attname);

	EXECUTE format('ALTER TABLE %s DROP CONSTRAINT %s',
				   p_partition::TEXT,
				   v_check_name);

	EXECUTE format('ALTER TABLE %s ADD CONSTRAINT %s CHECK (%s)',
				   p_partition::TEXT,
				   v_check_name,
				   v_cond);

	/* Tell backend to reload configuration */
	PERFORM @extschema@.on_update_partitions(v_parent_relid);
END
$$
LANGUAGE plpgsql;


/*
 * Merge RANGE partitions
 */
CREATE OR REPLACE FUNCTION @extschema@.merge_range_partitions(
	partition1	REGCLASS,
	partition2	REGCLASS)
RETURNS VOID AS
$$
DECLARE
	v_parent_relid1		REGCLASS;
	v_parent_relid2		REGCLASS;
	v_attname			TEXT;
	v_part_type			INTEGER;
	v_atttype			REGTYPE;

BEGIN
	IF partition1 = partition2 THEN
		RAISE EXCEPTION 'Cannot merge partition with itself';
	END IF;

	v_parent_relid1 := @extschema@.get_parent_of_partition(partition1);
	v_parent_relid2 := @extschema@.get_parent_of_partition(partition2);

	/* Acquire data modification locks (prevent further modifications) */
	PERFORM @extschema@.prevent_relation_modification(partition1);
	PERFORM @extschema@.prevent_relation_modification(partition2);

	IF v_parent_relid1 != v_parent_relid2 THEN
		RAISE EXCEPTION 'Cannot merge partitions with different parents';
	END IF;

	/* Acquire lock on parent */
	PERFORM @extschema@.lock_partitioned_relation(v_parent_relid1);

	SELECT attname, parttype
	FROM @extschema@.pathman_config
	WHERE partrel = v_parent_relid1
	INTO v_attname, v_part_type;

	IF v_attname IS NULL THEN
		RAISE EXCEPTION 'Table "%" is not partitioned', v_parent_relid1::TEXT;
	END IF;

	/* Check if this is a RANGE partition */
	IF v_part_type != 2 THEN
		RAISE EXCEPTION 'Specified partitions aren''t RANGE partitions';
	END IF;

	v_atttype := @extschema@.get_attribute_type(partition1, v_attname);

	EXECUTE format('SELECT @extschema@.merge_range_partitions_internal($1, $2, $3, NULL::%s)',
				   @extschema@.get_base_type(v_atttype)::TEXT)
	USING v_parent_relid1, partition1, partition2;

	/* Tell backend to reload configuration */
	PERFORM @extschema@.on_update_partitions(v_parent_relid1);
END
$$
LANGUAGE plpgsql;


/*
 * Merge two partitions. All data will be copied to the first one. Second
 * partition will be destroyed.
 *
 * NOTE: dummy field is used to pass the element type to the function
 * (it is necessary because of pseudo-types used in function).
 */
CREATE OR REPLACE FUNCTION @extschema@.merge_range_partitions_internal(
	parent_relid	REGCLASS,
	partition1		REGCLASS,
	partition2		REGCLASS,
	dummy			ANYELEMENT,
	OUT p_range		ANYARRAY)
RETURNS ANYARRAY AS
$$
DECLARE
	v_attname		TEXT;
	v_check_name	TEXT;

BEGIN
	SELECT attname FROM @extschema@.pathman_config
	WHERE partrel = parent_relid
	INTO v_attname;

	IF v_attname IS NULL THEN
		RAISE EXCEPTION 'Table "%" is not partitioned', parent_relid::TEXT;
	END IF;

	/*
	 * Get ranges
	 * first and second elements of array are MIN and MAX of partition1
	 * third and forth elements are MIN and MAX of partition2
	 */
	p_range := @extschema@.get_range_by_part_oid(parent_relid, partition1, 0) ||
			   @extschema@.get_range_by_part_oid(parent_relid, partition2, 0);

	/* Check if ranges are adjacent */
	IF p_range[1] != p_range[4] AND p_range[2] != p_range[3] THEN
		RAISE EXCEPTION 'Merge failed. Partitions must be adjacent';
	END IF;

	/* Drop constraint on first partition... */
	v_check_name := @extschema@.build_check_constraint_name(partition1, v_attname);
	EXECUTE format('ALTER TABLE %s DROP CONSTRAINT %s',
				   partition1::TEXT,
				   v_check_name);

	/* and create a new one */
	EXECUTE format('ALTER TABLE %s ADD CONSTRAINT %s CHECK (%s)',
				   partition1::TEXT,
				   v_check_name,
				   @extschema@.build_range_condition(v_attname,
													 least(p_range[1], p_range[3]),
													 greatest(p_range[2], p_range[4])));

	/* Copy data from second partition to the first one */
	EXECUTE format('WITH part_data AS (DELETE FROM %s RETURNING *)
					INSERT INTO %s SELECT * FROM part_data',
				   partition2::TEXT,
				   partition1::TEXT);

	/* Remove second partition */
	EXECUTE format('DROP TABLE %s', partition2::TEXT);
END
$$ LANGUAGE plpgsql;


/*
 * Append new partition.
 */
CREATE OR REPLACE FUNCTION @extschema@.append_range_partition(
	parent_relid	REGCLASS,
	partition_name	TEXT DEFAULT NULL,
	tablespace		TEXT DEFAULT NULL)
RETURNS TEXT AS
$$
DECLARE
	v_attname		TEXT;
	v_atttype		REGTYPE;
	v_part_name		TEXT;
	v_interval		TEXT;

BEGIN
	/* Acquire lock on parent */
	PERFORM @extschema@.lock_partitioned_relation(parent_relid);

	SELECT attname, range_interval
	FROM @extschema@.pathman_config
	WHERE partrel = parent_relid
	INTO v_attname, v_interval;

	IF v_attname IS NULL THEN
		RAISE EXCEPTION 'Table "%" is not partitioned', parent_relid::TEXT;
	END IF;

	v_atttype := @extschema@.get_attribute_type(parent_relid, v_attname);

	EXECUTE
<<<<<<< HEAD
		format('SELECT @extschema@.append_partition_internal($1, $2, $3, ARRAY[]::%s[], $4)',
			   @extschema@.get_base_type(v_atttype)::TEXT)
=======
		format(
			'SELECT @extschema@.append_partition_internal($1, $2, $3, ARRAY[]::%s[], $4, $5)',
			v_atttype)
>>>>>>> b84a0a5b
	USING
		parent_relid,
		v_atttype,
		v_interval,
		partition_name,
		tablespace
	INTO
		v_part_name;

	/* Invalidate cache */
	PERFORM @extschema@.on_update_partitions(parent_relid);
	RETURN v_part_name;
END
$$
LANGUAGE plpgsql;

/*
 * Spawn logic for append_partition(). We have to
 * separate this in order to pass the 'p_range'.
 *
 * NOTE: we don't take a xact_handling lock here.
 */
CREATE OR REPLACE FUNCTION @extschema@.append_partition_internal(
	parent_relid	REGCLASS,
	p_atttype		REGTYPE,
	p_interval		TEXT,
	p_range			ANYARRAY DEFAULT NULL,
	partition_name	TEXT DEFAULT NULL,
	tablespace		TEXT DEFAULT NULL)
RETURNS TEXT AS
$$
DECLARE
	v_part_name		TEXT;

BEGIN
	IF @extschema@.partitions_count(parent_relid) = 0 THEN
		RAISE EXCEPTION 'Cannot append to empty partitions set';
	END IF;

	p_range := @extschema@.get_range_by_idx(parent_relid, -1, 0);

	IF @extschema@.is_date_type(p_atttype) THEN
		v_part_name := @extschema@.create_single_range_partition(
			parent_relid,
			p_range[2],
			p_range[2] + p_interval::interval,
			partition_name,
			tablespace);
	ELSE
		EXECUTE
<<<<<<< HEAD
			format('SELECT @extschema@.create_single_range_partition($1, $2, $2 + $3::%s, $4)',
				   @extschema@.get_base_type(p_atttype)::TEXT)
=======
			format(
				'SELECT @extschema@.create_single_range_partition($1, $2, $2 + $3::%s, $4, $5)',
				p_atttype)
>>>>>>> b84a0a5b
		USING
			parent_relid,
			p_range[2],
			p_interval,
			partition_name,
			tablespace
		INTO
			v_part_name;
	END IF;

	RETURN v_part_name;
END
$$
LANGUAGE plpgsql;


/*
 * Prepend new partition.
 */
CREATE OR REPLACE FUNCTION @extschema@.prepend_range_partition(
	parent_relid	REGCLASS,
	partition_name	TEXT DEFAULT NULL,
	tablespace		TEXT DEFAULT NULL)
RETURNS TEXT AS
$$
DECLARE
	v_attname		TEXT;
	v_atttype		REGTYPE;
	v_part_name		TEXT;
	v_interval		TEXT;

BEGIN
	SELECT attname, range_interval
	FROM @extschema@.pathman_config
	WHERE partrel = parent_relid
	INTO v_attname, v_interval;

	IF v_attname IS NULL THEN
		RAISE EXCEPTION 'Table "%" is not partitioned', parent_relid::TEXT;
	END IF;

	v_atttype := @extschema@.get_attribute_type(parent_relid, v_attname);

	EXECUTE
<<<<<<< HEAD
		format('SELECT @extschema@.prepend_partition_internal($1, $2, $3, ARRAY[]::%s[], $4)',
			   @extschema@.get_base_type(v_atttype)::TEXT)
=======
		format(
			'SELECT @extschema@.prepend_partition_internal($1, $2, $3, ARRAY[]::%s[], $4, $5)',
			v_atttype)
>>>>>>> b84a0a5b
	USING
		parent_relid,
		v_atttype,
		v_interval,
		partition_name,
		tablespace
	INTO
		v_part_name;

	/* Invalidate cache */
	PERFORM @extschema@.on_update_partitions(parent_relid);
	RETURN v_part_name;
END
$$
LANGUAGE plpgsql;

/*
 * Spawn logic for prepend_partition(). We have to
 * separate this in order to pass the 'p_range'.
 *
 * NOTE: we don't take a xact_handling lock here.
 */
CREATE OR REPLACE FUNCTION @extschema@.prepend_partition_internal(
	parent_relid	REGCLASS,
	p_atttype		REGTYPE,
	p_interval		TEXT,
	p_range			ANYARRAY DEFAULT NULL,
	partition_name	TEXT DEFAULT NULL,
	tablespace		TEXT DEFAULT NULL)
RETURNS TEXT AS
$$
DECLARE
	v_part_name		TEXT;

BEGIN
	IF @extschema@.partitions_count(parent_relid) = 0 THEN
		RAISE EXCEPTION 'Cannot prepend to empty partitions set';
	END IF;

	p_range := @extschema@.get_range_by_idx(parent_relid, 0, 0);

	IF @extschema@.is_date_type(p_atttype) THEN
		v_part_name := @extschema@.create_single_range_partition(
			parent_relid,
			p_range[1] - p_interval::interval,
			p_range[1],
			partition_name,
			tablespace);
	ELSE
		EXECUTE
<<<<<<< HEAD
			format('SELECT @extschema@.create_single_range_partition($1, $2 - $3::%s, $2, $4)',
				   @extschema@.get_base_type(p_atttype)::TEXT)
=======
			format(
				'SELECT @extschema@.create_single_range_partition($1, $2 - $3::%s, $2, $4, $5)',
				p_atttype)
>>>>>>> b84a0a5b
		USING
			parent_relid,
			p_range[1],
			p_interval,
			partition_name,
			tablespace
		INTO
			v_part_name;
	END IF;

	RETURN v_part_name;
END
$$
LANGUAGE plpgsql;


/*
 * Add new partition
 */
CREATE OR REPLACE FUNCTION @extschema@.add_range_partition(
	parent_relid	REGCLASS,
	p_start_value	ANYELEMENT,
	p_end_value		ANYELEMENT,
	partition_name	TEXT DEFAULT NULL,
	tablespace		TEXT DEFAULT NULL)
RETURNS TEXT AS
$$
DECLARE
	v_part_name		TEXT;

BEGIN
	/* Acquire lock on parent */
	PERFORM @extschema@.lock_partitioned_relation(parent_relid);

	IF p_start_value >= p_end_value THEN
		RAISE EXCEPTION 'Failed to create partition: p_start_value is greater than p_end_value';
	END IF;

	/* check range overlap */
	IF @extschema@.partitions_count(parent_relid) > 0
	   AND @extschema@.check_overlap(parent_relid, p_start_value, p_end_value) THEN
		RAISE EXCEPTION 'Specified range overlaps with existing partitions';
	END IF;

	/* Create new partition */
	v_part_name := @extschema@.create_single_range_partition(parent_relid,
															 p_start_value,
															 p_end_value,
															 partition_name,
															 tablespace);
	PERFORM @extschema@.on_update_partitions(parent_relid);

	RETURN v_part_name;
END
$$
LANGUAGE plpgsql;


/*
 * Drop range partition
 */
CREATE OR REPLACE FUNCTION @extschema@.drop_range_partition(
	p_partition		REGCLASS)
RETURNS TEXT AS
$$
DECLARE
	parent_relid	REGCLASS;
	part_name		TEXT;

BEGIN
	parent_relid := @extschema@.get_parent_of_partition(p_partition);
	part_name := p_partition::TEXT; /* save the name to be returned */

	/* Acquire lock on parent */
	PERFORM @extschema@.lock_partitioned_relation(parent_relid);

	/* Drop table */
	EXECUTE format('DROP TABLE %s', part_name);

	/* Invalidate cache */
	PERFORM @extschema@.on_update_partitions(parent_relid);

	RETURN part_name;
END
$$
LANGUAGE plpgsql;


/*
 * Attach range partition
 */
CREATE OR REPLACE FUNCTION @extschema@.attach_range_partition(
	parent_relid	REGCLASS,
	p_partition		REGCLASS,
	p_start_value	ANYELEMENT,
	p_end_value		ANYELEMENT)
RETURNS TEXT AS
$$
DECLARE
	v_attname			TEXT;
	rel_persistence		CHAR;

BEGIN
	/* Acquire lock on parent */
	PERFORM @extschema@.lock_partitioned_relation(parent_relid);

	/* Ignore temporary tables */
	SELECT relpersistence FROM pg_catalog.pg_class
	WHERE oid = p_partition INTO rel_persistence;

	IF rel_persistence = 't'::CHAR THEN
		RAISE EXCEPTION 'Temporary table "%" cannot be used as a partition',
						p_partition::TEXT;
	END IF;

	IF @extschema@.check_overlap(parent_relid, p_start_value, p_end_value) THEN
		RAISE EXCEPTION 'Specified range overlaps with existing partitions';
	END IF;

	IF NOT @extschema@.validate_relations_equality(parent_relid, p_partition) THEN
		RAISE EXCEPTION 'Partition must have the exact same structure as parent';
	END IF;

	/* Set inheritance */
	EXECUTE format('ALTER TABLE %s INHERIT %s', p_partition, parent_relid);

	v_attname := attname FROM @extschema@.pathman_config WHERE partrel = parent_relid;

	IF v_attname IS NULL THEN
		RAISE EXCEPTION 'Table "%" is not partitioned', parent_relid::TEXT;
	END IF;

	/* Set check constraint */
	EXECUTE format('ALTER TABLE %s ADD CONSTRAINT %s CHECK (%s)',
				   p_partition::TEXT,
				   @extschema@.build_check_constraint_name(p_partition, v_attname),
				   @extschema@.build_range_condition(v_attname,
													 p_start_value,
													 p_end_value));

	/* Invalidate cache */
	PERFORM @extschema@.on_update_partitions(parent_relid);

	RETURN p_partition;
END
$$
LANGUAGE plpgsql;


/*
 * Detach range partition
 */
CREATE OR REPLACE FUNCTION @extschema@.detach_range_partition(
	p_partition		REGCLASS)
RETURNS TEXT AS
$$
DECLARE
	v_attname		TEXT;
	parent_relid	REGCLASS;

BEGIN
	parent_relid = @extschema@.get_parent_of_partition(p_partition);

	/* Acquire lock on parent */
	PERFORM @extschema@.lock_partitioned_relation(parent_relid);

	v_attname := attname
	FROM @extschema@.pathman_config
	WHERE partrel = parent_relid;

	IF v_attname IS NULL THEN
		RAISE EXCEPTION 'Table "%" is not partitioned', parent_relid::TEXT;
	END IF;

	/* Remove inheritance */
	EXECUTE format('ALTER TABLE %s NO INHERIT %s',
				   p_partition::TEXT,
				   parent_relid::TEXT);

	/* Remove check constraint */
	EXECUTE format('ALTER TABLE %s DROP CONSTRAINT %s',
				   p_partition::TEXT,
				   @extschema@.build_check_constraint_name(p_partition, v_attname));

	/* Invalidate cache */
	PERFORM @extschema@.on_update_partitions(parent_relid);

	RETURN p_partition;
END
$$
LANGUAGE plpgsql;


/*
 * Creates an update trigger
 */
CREATE OR REPLACE FUNCTION @extschema@.create_range_update_trigger(
	IN parent_relid		REGCLASS)
RETURNS TEXT AS
$$
DECLARE
	func			TEXT := 'CREATE OR REPLACE FUNCTION %1$s()
							 RETURNS TRIGGER AS
							 $body$
							 DECLARE
								old_oid		Oid;
								new_oid		Oid;

							 BEGIN
								old_oid := TG_RELID;
								new_oid := @extschema@.find_or_create_range_partition(
												''%2$s''::regclass, NEW.%3$s);

								IF old_oid = new_oid THEN
									RETURN NEW;
								END IF;

								EXECUTE format(''DELETE FROM %%s WHERE %5$s'',
											   old_oid::regclass::text)
								USING %6$s;

								EXECUTE format(''INSERT INTO %%s VALUES (%7$s)'',
											   new_oid::regclass::text)
								USING %8$s;

								RETURN NULL;
							 END $body$
							 LANGUAGE plpgsql';

	trigger			TEXT := 'CREATE TRIGGER %s ' ||
							'BEFORE UPDATE ON %s ' ||
							'FOR EACH ROW EXECUTE PROCEDURE %s()';

	triggername		TEXT;
	funcname		TEXT;
	att_names		TEXT;
	old_fields		TEXT;
	new_fields		TEXT;
	att_val_fmt		TEXT;
	att_fmt			TEXT;
	attr			TEXT;
	rec				RECORD;

BEGIN
	attr := attname FROM @extschema@.pathman_config WHERE partrel = parent_relid;

	IF attr IS NULL THEN
		RAISE EXCEPTION 'Table "%" is not partitioned', parent_relid::TEXT;
	END IF;

	SELECT string_agg(attname, ', '),
		   string_agg('OLD.' || attname, ', '),
		   string_agg('NEW.' || attname, ', '),
		   string_agg('CASE WHEN NOT $' || attnum || ' IS NULL THEN ' ||
							attname || ' = $' || attnum || ' ' ||
					  'ELSE ' ||
							attname || ' IS NULL END',
					  ' AND '),
		   string_agg('$' || attnum, ', ')
	FROM pg_attribute
	WHERE attrelid::REGCLASS = parent_relid AND attnum > 0
	INTO att_names,
		 old_fields,
		 new_fields,
		 att_val_fmt,
		 att_fmt;

	/* Build trigger & trigger function's names */
	funcname := @extschema@.build_update_trigger_func_name(parent_relid);
	triggername := @extschema@.build_update_trigger_name(parent_relid);

	/* Create function for trigger */
	EXECUTE format(func, funcname, parent_relid, attr, 0, att_val_fmt,
				   old_fields, att_fmt, new_fields);

	/* Create trigger on every partition */
	FOR rec in (SELECT * FROM pg_catalog.pg_inherits
				WHERE inhparent = parent_relid)
	LOOP
		EXECUTE format(trigger,
					   triggername,
					   rec.inhrelid::REGCLASS::TEXT,
					   funcname);
	END LOOP;

	RETURN funcname;
END
$$ LANGUAGE plpgsql;

/*
 * Construct CHECK constraint condition for a range partition.
 */
CREATE OR REPLACE FUNCTION @extschema@.build_range_condition(
	p_attname		TEXT,
	p_start_value	ANYELEMENT,
	p_end_value		ANYELEMENT)
RETURNS TEXT AS 'pg_pathman', 'build_range_condition'
LANGUAGE C STRICT;

/*
 * Returns N-th range (as an array of two elements).
 */
CREATE OR REPLACE FUNCTION @extschema@.get_range_by_idx(
	parent_relid	REGCLASS,
	idx				INTEGER,
	dummy			ANYELEMENT)
RETURNS ANYARRAY AS 'pg_pathman', 'get_range_by_idx'
LANGUAGE C STRICT;

/*
 * Returns min and max values for specified RANGE partition.
 */
CREATE OR REPLACE FUNCTION @extschema@.get_range_by_part_oid(
	parent_relid	REGCLASS,
	partition_relid	REGCLASS,
	dummy			ANYELEMENT)
RETURNS ANYARRAY AS 'pg_pathman', 'get_range_by_part_oid'
LANGUAGE C STRICT;

/*
 * Returns min value of the first partition's RangeEntry.
 */
CREATE OR REPLACE FUNCTION @extschema@.get_min_range_value(
	parent_relid	REGCLASS,
	dummy			ANYELEMENT)
RETURNS ANYELEMENT AS 'pg_pathman', 'get_min_range_value'
LANGUAGE C STRICT;

/*
 * Returns max value of the last partition's RangeEntry.
 */
CREATE OR REPLACE FUNCTION @extschema@.get_max_range_value(
	parent_relid	REGCLASS,
	dummy			ANYELEMENT)
RETURNS ANYELEMENT AS 'pg_pathman', 'get_max_range_value'
LANGUAGE C STRICT;

/*
 * Checks if range overlaps with existing partitions.
 * Returns TRUE if overlaps and FALSE otherwise.
 */
CREATE OR REPLACE FUNCTION @extschema@.check_overlap(
	parent_relid	REGCLASS,
	range_min		ANYELEMENT,
	range_max		ANYELEMENT)
RETURNS BOOLEAN AS 'pg_pathman', 'check_overlap'
LANGUAGE C STRICT;

/*
 * Needed for an UPDATE trigger.
 */
CREATE OR REPLACE FUNCTION @extschema@.find_or_create_range_partition(
	parent_relid	REGCLASS,
	value			ANYELEMENT)
RETURNS REGCLASS AS 'pg_pathman', 'find_or_create_range_partition'
LANGUAGE C STRICT;<|MERGE_RESOLUTION|>--- conflicted
+++ resolved
@@ -152,20 +152,14 @@
 	/* Create first partition */
 	FOR i IN 1..p_count
 	LOOP
-<<<<<<< HEAD
-		EXECUTE format('SELECT @extschema@.create_single_range_partition($1, $2, $3::%s)',
-					   @extschema@.get_base_type(pg_typeof(p_start_value))::TEXT)
-		USING parent_relid, p_start_value, p_start_value + p_interval;
-=======
 		EXECUTE
 			format('SELECT @extschema@.create_single_range_partition($1, $2, $3::%s, tablespace:=$4)',
-				   pg_typeof(p_start_value))
+				   @extschema@.get_base_type(pg_typeof(p_start_value))::TEXT)
 		USING
 			parent_relid,
 			p_start_value,
 			p_start_value + p_interval,
 			@extschema@.get_rel_tablespace_name(parent_relid);
->>>>>>> b84a0a5b
 
 		p_start_value := p_start_value + p_interval;
 	END LOOP;
@@ -297,11 +291,7 @@
 	p_start_value	ANYELEMENT,
 	p_end_value		ANYELEMENT,
 	p_interval		ANYELEMENT,
-<<<<<<< HEAD
-	partition_data	BOOLEAN DEFAULT true)
-=======
 	partition_data  BOOLEAN DEFAULT TRUE)
->>>>>>> b84a0a5b
 RETURNS INTEGER AS
 $$
 DECLARE
@@ -374,11 +364,7 @@
 	p_start_value	ANYELEMENT,
 	p_end_value		ANYELEMENT,
 	p_interval		INTERVAL,
-<<<<<<< HEAD
-	partition_data	BOOLEAN DEFAULT true)
-=======
 	partition_data  BOOLEAN DEFAULT TRUE)
->>>>>>> b84a0a5b
 RETURNS INTEGER AS
 $$
 DECLARE
@@ -413,20 +399,14 @@
 
 	WHILE p_start_value <= p_end_value
 	LOOP
-<<<<<<< HEAD
-		EXECUTE format('SELECT @extschema@.create_single_range_partition($1, $2, $3::%s);',
-					   @extschema@.get_base_type(pg_typeof(p_start_value))::TEXT)
-		USING parent_relid, p_start_value, p_start_value + p_interval;
-=======
 		EXECUTE
 			format('SELECT @extschema@.create_single_range_partition($1, $2, $3::%s, tablespace:=$4);',
-				   pg_typeof(p_start_value))
+				   @extschema@.get_base_type(pg_typeof(p_start_value))::TEXT)
 		USING
 			parent_relid,
 			p_start_value,
 			p_start_value + p_interval,
 			@extschema@.get_rel_tablespace_name(parent_relid);
->>>>>>> b84a0a5b
 
 		p_start_value := p_start_value + p_interval;
 		part_count := part_count + 1;
@@ -792,14 +772,8 @@
 	v_atttype := @extschema@.get_attribute_type(parent_relid, v_attname);
 
 	EXECUTE
-<<<<<<< HEAD
-		format('SELECT @extschema@.append_partition_internal($1, $2, $3, ARRAY[]::%s[], $4)',
+		format('SELECT @extschema@.append_partition_internal($1, $2, $3, ARRAY[]::%s[], $4, $5)',
 			   @extschema@.get_base_type(v_atttype)::TEXT)
-=======
-		format(
-			'SELECT @extschema@.append_partition_internal($1, $2, $3, ARRAY[]::%s[], $4, $5)',
-			v_atttype)
->>>>>>> b84a0a5b
 	USING
 		parent_relid,
 		v_atttype,
@@ -850,14 +824,8 @@
 			tablespace);
 	ELSE
 		EXECUTE
-<<<<<<< HEAD
-			format('SELECT @extschema@.create_single_range_partition($1, $2, $2 + $3::%s, $4)',
+			format('SELECT @extschema@.create_single_range_partition($1, $2, $2 + $3::%s, $4, $5)',
 				   @extschema@.get_base_type(p_atttype)::TEXT)
-=======
-			format(
-				'SELECT @extschema@.create_single_range_partition($1, $2, $2 + $3::%s, $4, $5)',
-				p_atttype)
->>>>>>> b84a0a5b
 		USING
 			parent_relid,
 			p_range[2],
@@ -902,14 +870,8 @@
 	v_atttype := @extschema@.get_attribute_type(parent_relid, v_attname);
 
 	EXECUTE
-<<<<<<< HEAD
-		format('SELECT @extschema@.prepend_partition_internal($1, $2, $3, ARRAY[]::%s[], $4)',
+		format('SELECT @extschema@.prepend_partition_internal($1, $2, $3, ARRAY[]::%s[], $4, $5)',
 			   @extschema@.get_base_type(v_atttype)::TEXT)
-=======
-		format(
-			'SELECT @extschema@.prepend_partition_internal($1, $2, $3, ARRAY[]::%s[], $4, $5)',
-			v_atttype)
->>>>>>> b84a0a5b
 	USING
 		parent_relid,
 		v_atttype,
@@ -960,14 +922,8 @@
 			tablespace);
 	ELSE
 		EXECUTE
-<<<<<<< HEAD
-			format('SELECT @extschema@.create_single_range_partition($1, $2 - $3::%s, $2, $4)',
+			format('SELECT @extschema@.create_single_range_partition($1, $2 - $3::%s, $2, $4, $5)',
 				   @extschema@.get_base_type(p_atttype)::TEXT)
-=======
-			format(
-				'SELECT @extschema@.create_single_range_partition($1, $2 - $3::%s, $2, $4, $5)',
-				p_atttype)
->>>>>>> b84a0a5b
 		USING
 			parent_relid,
 			p_range[1],
