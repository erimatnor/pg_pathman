--- conflicted
+++ resolved
@@ -111,13 +111,8 @@
 
 static int cmp_range_entries(const void *p1, const void *p2, void *arg);
 
-<<<<<<< HEAD
-static PartBoundInfo *get_bounds_of_partition(Oid partition,
-											  const PartRelationInfo *prel);
-=======
 static bool query_contains_subqueries(Node *node, void *context);
 
->>>>>>> f5dc278a
 
 void
 init_relation_info_static_data(void)
@@ -643,21 +638,13 @@
 Datum
 cook_partitioning_expression(const Oid relid,
 							 const char *expr_cstr,
-							 Oid *expr_type_out) /* ret value #1 */
-{
-	Node		   *parse_tree,
-				   *raw_expr;
+							 Oid *expr_type_out)		/* ret value #1 */
+{
+	Node		   *parse_tree;
 	List		   *query_tree_list;
 
-<<<<<<< HEAD
-	Query				   *expr_query;
-	PlannedStmt			   *expr_plan;
-	Node				   *expr;
-	Datum					expr_datum;
-=======
 	char		   *query_string,
 				   *expr_serialized = ""; /* keep compiler happy */
->>>>>>> f5dc278a
 
 	Datum			expr_datum;
 
@@ -674,47 +661,12 @@
 									   CppAsString(cook_partitioning_expression),
 									   ALLOCSET_DEFAULT_SIZES);
 
-<<<<<<< HEAD
-	/* Keep raw expression */
-	parse_partitioning_expression(relid, expr_cstr,
-									&query_string, &parsetree);
-=======
 	/* Switch to mcxt for cooking :) */
 	old_mcxt = MemoryContextSwitchTo(parse_mcxt);
 
-	/* First we have to build a raw AST */
-	raw_expr = parse_partitioning_expression(relid, expr_cstr,
-											 &query_string, &parse_tree);
-
-	/* Check if raw_expr is NULLable */
-	if (IsA(raw_expr, ColumnRef))
-	{
-		ColumnRef *column = (ColumnRef *) raw_expr;
-
-		if (list_length(column->fields) == 1)
-		{
-			HeapTuple	htup;
-			bool		attnotnull;
-			char	   *attname = strVal(linitial(column->fields));
-
-			/* check if attribute is nullable */
-			htup = SearchSysCacheAttName(relid, attname);
-			if (HeapTupleIsValid(htup))
-			{
-				Form_pg_attribute att_tup = (Form_pg_attribute) GETSTRUCT(htup);
-				attnotnull = att_tup->attnotnull;
-				ReleaseSysCache(htup);
-			}
-			else elog(ERROR, "cannot find type name for attribute \"%s\""
-							 " of relation \"%s\"",
-					  attname, get_rel_name_or_relid(relid));
-
-			if (!attnotnull)
-				elog(ERROR, "partitioning key \"%s\" must be marked NOT NULL",
-					 attname);
-		}
-	}
->>>>>>> f5dc278a
+	/* Keep raw expression */
+	(void) parse_partitioning_expression(relid, expr_cstr,
+										 &query_string, &parse_tree);
 
 	/* We don't need pg_pathman's magic here */
 	pathman_hooks_enabled = false;
@@ -1183,7 +1135,7 @@
 
 
 /*
- * forget\get constraint functions.
+ * forget\get bounds functions.
  */
 
 /* Remove partition's constraint from cache */
@@ -1219,7 +1171,7 @@
 }
 
 /* Return partition's constraint as expression tree */
-static PartBoundInfo *
+PartBoundInfo *
 get_bounds_of_partition(Oid partition, const PartRelationInfo *prel)
 {
 	PartBoundInfo *pbin;
