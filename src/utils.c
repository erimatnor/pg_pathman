/* ------------------------------------------------------------------------
 *
 * utils.c
 *		definitions of various support functions
 *
 * Copyright (c) 2016, Postgres Professional
 * Portions Copyright (c) 1996-2016, PostgreSQL Global Development Group
 * Portions Copyright (c) 1994, Regents of the University of California
 *
 * ------------------------------------------------------------------------
 */

#include "utils.h"

#include "access/htup_details.h"
#include "access/nbtree.h"
#include "access/sysattr.h"
#include "access/xact.h"
#include "catalog/indexing.h"
#include "catalog/namespace.h"
<<<<<<< HEAD
#include "catalog/pg_depend.h"
=======
#include "catalog/pg_class.h"
>>>>>>> 1dc36129
#include "catalog/pg_extension.h"
#include "catalog/pg_type.h"
#include "catalog/pg_operator.h"
#include "catalog/pg_type.h"
#include "commands/extension.h"
#include "miscadmin.h"
#include "nodes/nodeFuncs.h"
#include "parser/parse_coerce.h"
#include "parser/parse_oper.h"
#include "utils/builtins.h"
#include "utils/fmgroids.h"
#include "utils/lsyscache.h"
#include "utils/syscache.h"
#include "utils/typcache.h"


/*
 * Check if this is a "date"-related type.
 */
bool
is_date_type_internal(Oid typid)
{
	return typid == TIMESTAMPOID ||
		   typid == TIMESTAMPTZOID ||
		   typid == DATEOID;
}

/*
 * Check if user can alter/drop specified relation. This function is used to
 * make sure that current user can change pg_pathman's config. Returns true
 * if user can manage relation, false otherwise.
 *
 * XXX currently we just check if user is a table owner. Probably it's
 * better to check user permissions in order to let other users participate.
 */
bool
check_security_policy_internal(Oid relid, Oid role)
{
	Oid owner;

	/* Superuser is allowed to do anything */
	if (superuser())
		return true;

	/* Fetch the owner */
	owner = get_rel_owner(relid);

	/*
	 * Sometimes the relation doesn't exist anymore but there is still
	 * a record in config. For instance, it happens in DDL event trigger.
	 * Still we should be able to remove this record.
	 */
	if (owner == InvalidOid)
		return true;

	/* Check if current user is the owner of the relation */
	if (owner != role)
		return false;

	return true;
}

/* Compare clause operand with expression */
bool
match_expr_to_operand(Node *expr, Node *operand)
{
	/* Strip relabeling for both operand and expr */
	if (operand && IsA(operand, RelabelType))
		operand = (Node *) ((RelabelType *) operand)->arg;

	if (expr && IsA(expr, RelabelType))
		expr = (Node *) ((RelabelType *) expr)->arg;

	/* compare expressions and return result right away */
	return equal(expr, operand);
}


/*
 * Return pg_pathman schema's Oid or InvalidOid if that's not possible.
 */
Oid
get_pathman_schema(void)
{
	Oid				result;
	Relation		rel;
	SysScanDesc		scandesc;
	HeapTuple		tuple;
	ScanKeyData		entry[1];
	Oid				ext_schema;

	/* It's impossible to fetch pg_pathman's schema now */
	if (!IsTransactionState())
		return InvalidOid;

	ext_schema = get_extension_oid("pg_pathman", true);
	if (ext_schema == InvalidOid)
		return InvalidOid; /* exit if pg_pathman does not exist */

	ScanKeyInit(&entry[0],
				ObjectIdAttributeNumber,
				BTEqualStrategyNumber, F_OIDEQ,
				ObjectIdGetDatum(ext_schema));

	rel = heap_open(ExtensionRelationId, AccessShareLock);
	scandesc = systable_beginscan(rel, ExtensionOidIndexId, true,
								  NULL, 1, entry);

	tuple = systable_getnext(scandesc);

	/* We assume that there can be at most one matching tuple */
	if (HeapTupleIsValid(tuple))
		result = ((Form_pg_extension) GETSTRUCT(tuple))->extnamespace;
	else
		result = InvalidOid;

	systable_endscan(scandesc);

	heap_close(rel, AccessShareLock);

	return result;
}

List *
list_reverse(List *l)
{
	List *result = NIL;
	ListCell *lc;

	foreach (lc, l)
	{
		result = lcons(lfirst(lc), result);
	}
	return result;
}



/*
 * Get relation owner.
 */
Oid
get_rel_owner(Oid relid)
{
	HeapTuple	tp;
	Oid 		owner;

	tp = SearchSysCache1(RELOID, ObjectIdGetDatum(relid));
	if (HeapTupleIsValid(tp))
	{
		Form_pg_class reltup = (Form_pg_class) GETSTRUCT(tp);

		owner = reltup->relowner;
		ReleaseSysCache(tp);

		return owner;
	}

	return InvalidOid;
}

/*
 * Try to get relname or at least relid as cstring.
 */
char *
get_rel_name_or_relid(Oid relid)
{
	char *relname = get_rel_name(relid);

	if (!relname)
		return DatumGetCString(DirectFunctionCall1(oidout, ObjectIdGetDatum(relid)));

	return relname;
}

RangeVar *
makeRangeVarFromRelid(Oid relid)
{
	char *relname = get_rel_name(relid);
	char *nspname = get_namespace_name(get_rel_namespace(relid));

	return makeRangeVar(nspname, relname, -1);
}



/*
 * Try to find binary operator.
 *
 * Returns operator function's Oid or throws an ERROR on InvalidOid.
 */
Operator
get_binary_operator(char *oprname, Oid arg1, Oid arg2)
{
	Operator op;

	op = compatible_oper(NULL, list_make1(makeString(oprname)),
						 arg1, arg2, true, -1);

	if (!op)
		elog(ERROR, "cannot find operator %s(%s, %s)",
			 oprname,
			 format_type_be(arg1),
			 format_type_be(arg2));

	return op;
}

/*
 * Get BTORDER_PROC for two types described by Oids.
 */
void
fill_type_cmp_fmgr_info(FmgrInfo *finfo, Oid type1, Oid type2)
{
	Oid				cmp_proc_oid;
	TypeCacheEntry *tce_1,
				   *tce_2;

	/* Check type compatibility */
	if (IsBinaryCoercible(type1, type2))
		type1 = type2;

	else if (IsBinaryCoercible(type2, type1))
		type2 = type1;

	tce_1 = lookup_type_cache(type1, TYPECACHE_BTREE_OPFAMILY);
	tce_2 = lookup_type_cache(type2, TYPECACHE_BTREE_OPFAMILY);

	/* Both types should belong to the same opfamily */
	if (tce_1->btree_opf != tce_2->btree_opf)
		goto fill_type_cmp_fmgr_info_error;

	cmp_proc_oid = get_opfamily_proc(tce_1->btree_opf,
									 tce_1->btree_opintype,
									 tce_2->btree_opintype,
									 BTORDER_PROC);

	/* No such function, emit ERROR */
	if (!OidIsValid(cmp_proc_oid))
		goto fill_type_cmp_fmgr_info_error;

	/* Fill FmgrInfo struct */
	fmgr_info(cmp_proc_oid, finfo);

	return; /* everything is OK */

/* Handle errors (no such function) */
fill_type_cmp_fmgr_info_error:
	elog(ERROR, "missing comparison function for types %s & %s",
		 format_type_be(type1), format_type_be(type2));
}

/*
 * Fetch binary operator by name and return it's function and ret type.
 */
void
extract_op_func_and_ret_type(char *opname,
							 Oid type1, Oid type2,
							 Oid *op_func,		/* ret value #1 */
							 Oid *op_ret_type)	/* ret value #2 */
{
	Operator op;

	/* Get "move bound operator" descriptor */
	op = get_binary_operator(opname, type1, type2);
	Assert(op);

	*op_func = oprfuncid(op);
	*op_ret_type = ((Form_pg_operator) GETSTRUCT(op))->oprresult;

	/* Don't forget to release system cache */
	ReleaseSysCache(op);
}



/*
 * Get CSTRING representation of Datum using the type Oid.
 */
char *
datum_to_cstring(Datum datum, Oid typid)
{
	char	   *result;
	HeapTuple	tup = SearchSysCache1(TYPEOID, ObjectIdGetDatum(typid));

	if (HeapTupleIsValid(tup))
	{
		Form_pg_type typtup = (Form_pg_type) GETSTRUCT(tup);
		result = OidOutputFunctionCall(typtup->typoutput, datum);
		ReleaseSysCache(tup);
	}
	else
		result = pstrdup("[error]");

	return result;
}



/*
 * Try casting value of type 'in_type' to 'out_type'.
 *
 * This function might emit ERROR.
 */
Datum
perform_type_cast(Datum value, Oid in_type, Oid out_type, bool *success)
{
	CoercionPathType	ret;
	Oid					castfunc = InvalidOid;

	/* Speculative success */
	if (success) *success = true;

	/* Fast and trivial path */
	if (in_type == out_type)
		return value;

	/* Check that types are binary coercible */
	if (IsBinaryCoercible(in_type, out_type))
		return value;

	/* If not, try to perfrom a type cast */
	ret = find_coercion_pathway(out_type, in_type,
								COERCION_EXPLICIT,
								&castfunc);

	/* Handle coercion paths */
	switch (ret)
	{
		/* There's a function */
		case COERCION_PATH_FUNC:
			{
				/* Perform conversion */
				Assert(castfunc != InvalidOid);
				return OidFunctionCall1(castfunc, value);
			}

		/* Types are binary compatible (no implicit cast) */
		case COERCION_PATH_RELABELTYPE:
			{
				/* We don't perform any checks here */
				return value;
			}

		/* TODO: implement these casts if needed */
		case COERCION_PATH_ARRAYCOERCE:
		case COERCION_PATH_COERCEVIAIO:

		/* There's no cast available */
		case COERCION_PATH_NONE:
		default:
			{
				/* Oops, something is wrong */
				if (success)
					*success = false;
				else
					elog(ERROR, "cannot cast %s to %s",
						 format_type_be(in_type),
						 format_type_be(out_type));

				return (Datum) 0;
			}
	}
}

/*
 * Convert interval from TEXT to binary form using partitioninig expresssion type.
 */
Datum
extract_binary_interval_from_text(Datum interval_text,	/* interval as TEXT */
								  Oid part_atttype,		/* expression type */
								  Oid *interval_type)	/* ret value #1 */
{
	Datum		interval_binary;
	const char *interval_cstring;

	interval_cstring = TextDatumGetCString(interval_text);

	/* If 'part_atttype' is a *date type*, cast 'range_interval' to INTERVAL */
	if (is_date_type_internal(part_atttype))
	{
		int32	interval_typmod = PATHMAN_CONFIG_interval_typmod;

		/* Convert interval from CSTRING to internal form */
		interval_binary = DirectFunctionCall3(interval_in,
											  CStringGetDatum(interval_cstring),
											  ObjectIdGetDatum(InvalidOid),
											  Int32GetDatum(interval_typmod));
		if (interval_type)
			*interval_type = INTERVALOID;
	}
	/* Otherwise cast it to the partitioned column's type */
	else
	{
		HeapTuple	htup;
		Oid			typein_proc = InvalidOid;

		htup = SearchSysCache1(TYPEOID, ObjectIdGetDatum(part_atttype));
		if (HeapTupleIsValid(htup))
		{
			typein_proc = ((Form_pg_type) GETSTRUCT(htup))->typinput;
			ReleaseSysCache(htup);
		}
		else
			elog(ERROR, "cannot find input function for type %u", part_atttype);

		/*
		 * Convert interval from CSTRING to 'prel->atttype'.
		 *
		 * Note: We pass 3 arguments in case
		 * 'typein_proc' also takes Oid & typmod.
		 */
		interval_binary = OidFunctionCall3(typein_proc,
										   CStringGetDatum(interval_cstring),
										   ObjectIdGetDatum(part_atttype),
										   Int32GetDatum(-1));
		if (interval_type)
			*interval_type = part_atttype;
	}

	return interval_binary;
}

/* Convert Datum into CSTRING array */
char **
deconstruct_text_array(Datum array, int *array_size)
{
	ArrayType  *array_ptr = DatumGetArrayTypeP(array);
	int16		elemlen;
	bool		elembyval;
	char		elemalign;

	Datum	   *elem_values;
	bool	   *elem_nulls;

	int			arr_size = 0;

	/* Check type invariant */
	Assert(ARR_ELEMTYPE(array_ptr) == TEXTOID);

	/* Check number of dimensions */
	if (ARR_NDIM(array_ptr) > 1)
		ereport(ERROR, (errcode(ERRCODE_INVALID_PARAMETER_VALUE),
						errmsg("array should contain only 1 dimension")));

	get_typlenbyvalalign(ARR_ELEMTYPE(array_ptr),
						 &elemlen, &elembyval, &elemalign);

	deconstruct_array(array_ptr,
					  ARR_ELEMTYPE(array_ptr),
					  elemlen, elembyval, elemalign,
					  &elem_values, &elem_nulls, &arr_size);

	/* If there are actual values, convert them into CSTRINGs */
	if (arr_size > 0)
	{
		char  **strings = palloc(arr_size * sizeof(char *));
		int		i;

		for (i = 0; i < arr_size; i++)
		{
			if (elem_nulls[i])
				ereport(ERROR, (errcode(ERRCODE_INVALID_PARAMETER_VALUE),
								errmsg("array should not contain NULLs")));

			strings[i] = TextDatumGetCString(elem_values[i]);
		}

		/* Return an array and it's size */
		*array_size = arr_size;
		return strings;
	}
	/* Else emit ERROR */
	else ereport(ERROR, (errcode(ERRCODE_INVALID_PARAMETER_VALUE),
						 errmsg("array should not be empty")));

	/* Keep compiler happy */
	return NULL;
}

/*
 * Convert schema qualified relation names array to RangeVars array
 */
RangeVar **
qualified_relnames_to_rangevars(char **relnames, size_t nrelnames)
{
	RangeVar  **rangevars = NULL;
	int			i;

	/* Convert partition names into RangeVars */
	if (relnames)
	{
		rangevars = palloc(sizeof(RangeVar) * nrelnames);
		for (i = 0; i < nrelnames; i++)
		{
			List *nl = stringToQualifiedNameList(relnames[i]);

			rangevars[i] = makeRangeVarFromNameList(nl);
		}
	}

	return rangevars;
}

/*
 * Delete dependency of objId on refObjId
 */
long
deleteDependencyRecords(Oid classId, Oid objId,
						Oid refClassId, Oid refObjId)
{
	long		count = 0;
	Relation	depRel;
	ScanKeyData key[2];
	SysScanDesc scan;
	HeapTuple	tup;

	depRel = heap_open(DependRelationId, RowExclusiveLock);

	ScanKeyInit(&key[0],
				Anum_pg_depend_classid,
				BTEqualStrategyNumber, F_OIDEQ,
				ObjectIdGetDatum(classId));
	ScanKeyInit(&key[1],
				Anum_pg_depend_objid,
				BTEqualStrategyNumber, F_OIDEQ,
				ObjectIdGetDatum(objId));

	scan = systable_beginscan(depRel, DependDependerIndexId, true,
							  NULL, 2, key);

	while (HeapTupleIsValid(tup = systable_getnext(scan)))
	{
		Form_pg_depend depform = (Form_pg_depend) GETSTRUCT(tup);

		if (depform->refclassid == refClassId && depform->refobjid == refObjId)
		{
			simple_heap_delete(depRel, &tup->t_self);
			count++;
		}
	}

	systable_endscan(scan);
	heap_close(depRel, RowExclusiveLock);

	return count;
}<|MERGE_RESOLUTION|>--- conflicted
+++ resolved
@@ -18,11 +18,8 @@
 #include "access/xact.h"
 #include "catalog/indexing.h"
 #include "catalog/namespace.h"
-<<<<<<< HEAD
+#include "catalog/pg_class.h"
 #include "catalog/pg_depend.h"
-=======
-#include "catalog/pg_class.h"
->>>>>>> 1dc36129
 #include "catalog/pg_extension.h"
 #include "catalog/pg_type.h"
 #include "catalog/pg_operator.h"
@@ -100,6 +97,18 @@
 	return equal(expr, operand);
 }
 
+/*
+ * Check if expression is a Var and return it's attribute number. Return
+ * InvalidAttrNumber if expression isn't Var.
+ */
+AttrNumber
+var_get_attnum(Node *expr)
+{
+	if (!IsA(expr, Var))
+		return InvalidAttrNumber;
+
+	return ((Var *) expr)->varattno;
+}
 
 /*
  * Return pg_pathman schema's Oid or InvalidOid if that's not possible.
