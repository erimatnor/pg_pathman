--- conflicted
+++ resolved
@@ -2298,10 +2298,6 @@
 (12 rows)
 
 DROP SCHEMA test CASCADE;
-<<<<<<< HEAD
-NOTICE:  drop cascades to 50 other objects
-=======
-NOTICE:  drop cascades to 14 other objects
->>>>>>> 862874bf
+NOTICE:  drop cascades to 51 other objects
 DROP EXTENSION pg_pathman CASCADE;
 DROP SCHEMA pathman CASCADE;