/* ------------------------------------------------------------------------
 *
 * hooks.c
 *		definitions of rel_pathlist and join_pathlist hooks
 *
 * Copyright (c) 2016, Postgres Professional
 *
 * ------------------------------------------------------------------------
 */

#include "compat/expand_rte_hook.h"
#include "compat/pg_compat.h"
#include "compat/relation_tags.h"
#include "compat/rowmarks_fix.h"

#include "hooks.h"
#include "init.h"
#include "partition_filter.h"
#include "pathman_workers.h"
#include "planner_tree_modification.h"
#include "runtimeappend.h"
#include "runtime_merge_append.h"
#include "utility_stmt_hooking.h"
#include "utils.h"
#include "xact_handling.h"

#include "access/transam.h"
#include "catalog/pg_authid.h"
#include "miscadmin.h"
#include "optimizer/cost.h"
#include "optimizer/restrictinfo.h"
#include "utils/typcache.h"
#include "utils/lsyscache.h"


/* Borrowed from joinpath.c */
#define PATH_PARAM_BY_REL(path, rel)  \
	((path)->param_info && bms_overlap(PATH_REQ_OUTER(path), (rel)->relids))


set_join_pathlist_hook_type		set_join_pathlist_next = NULL;
set_rel_pathlist_hook_type		set_rel_pathlist_hook_next = NULL;
planner_hook_type				planner_hook_next = NULL;
post_parse_analyze_hook_type	post_parse_analyze_hook_next = NULL;
shmem_startup_hook_type			shmem_startup_hook_next = NULL;
ProcessUtility_hook_type		process_utility_hook_next = NULL;


/* Take care of joins */
void
pathman_join_pathlist_hook(PlannerInfo *root,
						   RelOptInfo *joinrel,
						   RelOptInfo *outerrel,
						   RelOptInfo *innerrel,
						   JoinType jointype,
						   JoinPathExtraData *extra)
{
	JoinCostWorkspace		workspace;
	JoinType				saved_jointype = jointype;
	RangeTblEntry		   *inner_rte = root->simple_rte_array[innerrel->relid];
	const PartRelationInfo *inner_prel;
	List				   *pathkeys = NIL,
						   *joinclauses,
						   *otherclauses;
	ListCell			   *lc;
	WalkerContext			context;
	double					paramsel;

	/* Call hooks set by other extensions */
	if (set_join_pathlist_next)
		set_join_pathlist_next(root, joinrel, outerrel,
							   innerrel, jointype, extra);

	/* Check that both pg_pathman & RuntimeAppend nodes are enabled */
	if (!IsPathmanReady() || !pg_pathman_enable_runtimeappend)
		return;

	if (jointype == JOIN_FULL || jointype == JOIN_RIGHT)
		return; /* we can't handle full or right outer joins */

	/* Check that innerrel is a BASEREL with inheritors & PartRelationInfo */
	if (innerrel->reloptkind != RELOPT_BASEREL || !inner_rte->inh ||
		!(inner_prel = get_pathman_relation_info(inner_rte->relid)))
	{
		return; /* Obviously not our case */
	}

	/*
	 * These codes are used internally in the planner, but are not supported
	 * by the executor (nor, indeed, by most of the planner).
	 */
	if (jointype == JOIN_UNIQUE_OUTER || jointype == JOIN_UNIQUE_INNER)
		jointype = JOIN_INNER; /* replace with a proper value */

	/* Extract join clauses which will separate partitions */
	if (IS_OUTER_JOIN(extra->sjinfo->jointype))
	{
		extract_actual_join_clauses(extra->restrictlist,
									&joinclauses, &otherclauses);
	}
	else
	{
		/* We can treat all clauses alike for an inner join */
		joinclauses = extract_actual_clauses(extra->restrictlist, false);
		otherclauses = NIL;
	}

	paramsel = 1.0;
	foreach (lc, joinclauses)
	{
		WrapperNode *wrap;

		InitWalkerContext(&context, innerrel->relid,
						  inner_prel, NULL, false);

		wrap = walk_expr_tree((Expr *) lfirst(lc), &context);
		paramsel *= wrap->paramsel;
	}

	foreach (lc, innerrel->pathlist)
	{
		AppendPath	   *cur_inner_path = (AppendPath *) lfirst(lc);
		Path		   *outer,
					   *inner;
		NestPath	   *nest_path;		/* NestLoop we're creating */
		ParamPathInfo  *ppi;			/* parameterization info */
		Relids			inner_required;	/* required paremeterization relids */
		List		   *filtered_joinclauses = NIL,
					   *saved_ppi_list;
		ListCell	   *rinfo_lc;

		if (!IsA(cur_inner_path, AppendPath))
			continue;

		/* Select cheapest path for outerrel */
		outer = outerrel->cheapest_total_path;

<<<<<<< HEAD
		/* Wrap outer path with Unique if needed */
=======
		/* We cannot use an outer path that is parameterized by the inner rel */
		if (PATH_PARAM_BY_REL(outer, innerrel))
			continue;

		/* Wrap 'outer' in unique path if needed */
>>>>>>> bbb11784
		if (saved_jointype == JOIN_UNIQUE_OUTER)
		{
			outer = (Path *) create_unique_path(root, outerrel,
												outer, extra->sjinfo);
			Assert(outer);
		}

		 /* No way to do this in a parameterized inner path */
		if (saved_jointype == JOIN_UNIQUE_INNER)
			return;

		/* Make innerrel path depend on outerrel's column */
		inner_required = bms_union(PATH_REQ_OUTER((Path *) cur_inner_path),
								   bms_make_singleton(outerrel->relid));

		/* Preserve existing ppis built by get_appendrel_parampathinfo() */
		saved_ppi_list = innerrel->ppilist;

		/* Get the ParamPathInfo for a parameterized path */
		innerrel->ppilist = NIL;
		ppi = get_baserel_parampathinfo(root, innerrel, inner_required);
		innerrel->ppilist = saved_ppi_list;

		/* Skip ppi->ppi_clauses don't reference partition attribute */
		if (!(ppi && get_partitioned_attr_clauses(ppi->ppi_clauses,
												  inner_prel,
												  innerrel->relid)))
			continue;

		inner = create_runtimeappend_path(root, cur_inner_path, ppi, paramsel);
		if (!inner)
			return; /* could not build it, retreat! */

		initial_cost_nestloop(root, &workspace, jointype,
							  outer, inner, /* built paths */
							  extra->sjinfo, &extra->semifactors);

		pathkeys = build_join_pathkeys(root, joinrel, jointype, outer->pathkeys);

		nest_path = create_nestloop_path(root, joinrel, jointype, &workspace,
										 extra->sjinfo, &extra->semifactors,
										 outer, inner, extra->restrictlist,
										 pathkeys,
										 calc_nestloop_required_outer(outer, inner));

		/* Discard all clauses that are to be evaluated by 'inner' */
		foreach (rinfo_lc, extra->restrictlist)
		{
			RestrictInfo *rinfo = (RestrictInfo *) lfirst(rinfo_lc);

			Assert(IsA(rinfo, RestrictInfo));
			if (!join_clause_is_movable_to(rinfo, inner->parent))
				filtered_joinclauses = lappend(filtered_joinclauses, rinfo);
		}

		/*
		 * Override 'rows' value produced by standard estimator.
		 * Currently we use get_parameterized_joinrel_size() since
		 * it works just fine, but this might change some day.
		 */
		nest_path->path.rows = get_parameterized_joinrel_size_compat(root,
																	 joinrel,
																	 outer,
																	 inner,
																	 extra->sjinfo,
																	 filtered_joinclauses);

		/* Finally we can add the new NestLoop path */
		add_path(joinrel, (Path *) nest_path);
	}
}

/* Cope with simple relations */
void
pathman_rel_pathlist_hook(PlannerInfo *root,
						  RelOptInfo *rel,
						  Index rti,
						  RangeTblEntry *rte)
{
	const PartRelationInfo *prel;
	int						irange_len;

	/* Invoke original hook if needed */
	if (set_rel_pathlist_hook_next != NULL)
		set_rel_pathlist_hook_next(root, rel, rti, rte);

	/* Make sure that pg_pathman is ready */
	if (!IsPathmanReady())
		return;

	/*
	 * Skip if it's a result relation (UPDATE | DELETE | INSERT),
	 * or not a (partitioned) physical relation at all.
	 */
	if (rte->rtekind != RTE_RELATION ||
		rte->relkind != RELKIND_RELATION ||
		root->parse->resultRelation == rti)
		return;

/* It's better to exit, since RowMarks might be broken (hook aims to fix them) */
#ifndef NATIVE_EXPAND_RTE_HOOK
	if (root->parse->commandType != CMD_SELECT &&
		root->parse->commandType != CMD_INSERT)
		return;
#endif

	/* Skip if this table is not allowed to act as parent (e.g. FROM ONLY) */
	if (PARENTHOOD_DISALLOWED == get_rel_parenthood_status(root->parse->queryId, rte))
		return;

	/* Proceed iff relation 'rel' is partitioned */
	if ((prel = get_pathman_relation_info(rte->relid)) != NULL)
	{
		Relation		parent_rel;				/* parent's relation (heap) */
		Oid			   *children;				/* selected children oids */
		List		   *ranges,					/* a list of IndexRanges */
					   *wrappers,				/* a list of WrapperNodes */
					   *rel_part_clauses = NIL;	/* clauses with part. column */
		PathKey		   *pathkeyAsc = NULL,
					   *pathkeyDesc = NULL;
		double			paramsel = 1.0;			/* default part selectivity */
		WalkerContext	context;
		ListCell	   *lc;
		int				i;

		if (prel->parttype == PT_RANGE)
		{
			/*
			 * Get pathkeys for ascending and descending sort by partitioned column.
			 */
			List		   *pathkeys;
			Var			   *var;
			Oid				vartypeid,
							varcollid;
			int32			type_mod;
			TypeCacheEntry *tce;

			/* Make Var from partition column */
			get_rte_attribute_type(rte, prel->attnum,
								   &vartypeid, &type_mod, &varcollid);
			var = makeVar(rti, prel->attnum, vartypeid, type_mod, varcollid, 0);
			var->location = -1;

			/* Determine operator type */
			tce = lookup_type_cache(var->vartype, TYPECACHE_LT_OPR | TYPECACHE_GT_OPR);

			/* Make pathkeys */
			pathkeys = build_expression_pathkey(root, (Expr *) var, NULL,
												tce->lt_opr, NULL, false);
			if (pathkeys)
				pathkeyAsc = (PathKey *) linitial(pathkeys);
			pathkeys = build_expression_pathkey(root, (Expr *) var, NULL,
												tce->gt_opr, NULL, false);
			if (pathkeys)
				pathkeyDesc = (PathKey *) linitial(pathkeys);
		}

		/* HACK: we must restore 'inh' flag! */
		rte->inh = true;

		children = PrelGetChildrenArray(prel);
		ranges = list_make1_irange(make_irange(0, PrelLastChild(prel), IR_COMPLETE));

		/* Make wrappers over restrictions and collect final rangeset */
		InitWalkerContext(&context, rti, prel, NULL, false);
		wrappers = NIL;
		foreach(lc, rel->baserestrictinfo)
		{
			WrapperNode	   *wrap;
			RestrictInfo   *rinfo = (RestrictInfo *) lfirst(lc);

			wrap = walk_expr_tree(rinfo->clause, &context);

			paramsel *= wrap->paramsel;
			wrappers = lappend(wrappers, wrap);
			ranges = irange_list_intersection(ranges, wrap->rangeset);
		}

		/* Get number of selected partitions */
		irange_len = irange_list_length(ranges);
		if (prel->enable_parent)
			irange_len++; /* also add parent */

		/* Expand simple_rte_array and simple_rel_array */
		if (irange_len > 0)
		{
			int current_len	= root->simple_rel_array_size,
				new_len		= current_len + irange_len;

			/* Expand simple_rel_array */
			root->simple_rel_array = (RelOptInfo **)
					repalloc(root->simple_rel_array,
							 new_len * sizeof(RelOptInfo *));

			memset((void *) &root->simple_rel_array[current_len], 0,
				   irange_len * sizeof(RelOptInfo *));

			/* Expand simple_rte_array */
			root->simple_rte_array = (RangeTblEntry **)
					repalloc(root->simple_rte_array,
							 new_len * sizeof(RangeTblEntry *));

			memset((void *) &root->simple_rte_array[current_len], 0,
				   irange_len * sizeof(RangeTblEntry *));

			/* Don't forget to update array size! */
			root->simple_rel_array_size = new_len;
		}

		/* Parent has already been locked by rewriter */
		parent_rel = heap_open(rte->relid, NoLock);

		/* Add parent if asked to */
		if (prel->enable_parent)
			append_child_relation(root, parent_rel, rti, 0, rte->relid, NULL);

		/*
		 * Iterate all indexes in rangeset and append corresponding child relations.
		 */
		foreach(lc, ranges)
		{
			IndexRange irange = lfirst_irange(lc);

			for (i = irange_lower(irange); i <= irange_upper(irange); i++)
				append_child_relation(root, parent_rel, rti, i, children[i], wrappers);
		}

		/* Now close parent relation */
		heap_close(parent_rel, NoLock);

		/* Clear path list and make it point to NIL */
		list_free_deep(rel->pathlist);
		rel->pathlist = NIL;

#if PG_VERSION_NUM >= 90600
		/* Clear old partial path list */
		list_free(rel->partial_pathlist);
		rel->partial_pathlist = NIL;
#endif

		/* Generate new paths using the rels we've just added */
		set_append_rel_pathlist(root, rel, rti, pathkeyAsc, pathkeyDesc);
		set_append_rel_size_compat(root, rel, rti);

#if PG_VERSION_NUM >= 90600
		/* consider gathering partial paths for the parent appendrel */
		generate_gather_paths(root, rel);
#endif

		/* No need to go further (both nodes are disabled), return */
		if (!(pg_pathman_enable_runtimeappend ||
			  pg_pathman_enable_runtime_merge_append))
			return;

		/* Check that rel's RestrictInfo contains partitioned column */
		rel_part_clauses = get_partitioned_attr_clauses(rel->baserestrictinfo,
														prel, rel->relid);

		/* Runtime[Merge]Append is pointless if there are no params in clauses */
		if (!clause_contains_params((Node *) rel_part_clauses))
			return;

		/* Generate Runtime[Merge]Append paths if needed */
		foreach (lc, rel->pathlist)
		{
			AppendPath	   *cur_path = (AppendPath *) lfirst(lc);
			Relids			inner_required = PATH_REQ_OUTER((Path *) cur_path);
			Path		   *inner_path = NULL;
			ParamPathInfo  *ppi;

			/* Skip if rel contains some join-related stuff or path type mismatched */
			if (!(IsA(cur_path, AppendPath) || IsA(cur_path, MergeAppendPath)) ||
				rel->has_eclass_joins || rel->joininfo)
			{
				continue;
			}

			/* Skip if rel->baserestrictinfo doesn't reference partition attribute */
			if (!rel_part_clauses)
				continue;

			/* Get existing parameterization */
			ppi = get_appendrel_parampathinfo(rel, inner_required);

			if (IsA(cur_path, AppendPath) && pg_pathman_enable_runtimeappend)
				inner_path = create_runtimeappend_path(root, cur_path,
													   ppi, paramsel);
			else if (IsA(cur_path, MergeAppendPath) &&
					 pg_pathman_enable_runtime_merge_append)
			{
				/* Check struct layout compatibility */
				if (offsetof(AppendPath, subpaths) !=
						offsetof(MergeAppendPath, subpaths))
					elog(FATAL, "Struct layouts of AppendPath and "
								"MergeAppendPath differ");

				inner_path = create_runtimemergeappend_path(root, cur_path,
															ppi, paramsel);
			}

			if (inner_path)
				add_path(rel, inner_path);
		}
	}
}

/*
 * Intercept 'pg_pathman.enable' GUC assignments.
 */
void
pg_pathman_enable_assign_hook(bool newval, void *extra)
{
	elog(DEBUG2, "pg_pathman_enable_assign_hook() [newval = %s] triggered",
		  newval ? "true" : "false");

	/* Return quickly if nothing has changed */
	if (newval == (pg_pathman_init_state.pg_pathman_enable &&
				   pg_pathman_init_state.auto_partition &&
				   pg_pathman_init_state.override_copy &&
				   pg_pathman_enable_runtimeappend &&
				   pg_pathman_enable_runtime_merge_append &&
				   pg_pathman_enable_partition_filter &&
				   pg_pathman_enable_bounds_cache))
		return;

	pg_pathman_init_state.auto_partition	= newval;
	pg_pathman_init_state.override_copy		= newval;
	pg_pathman_enable_runtimeappend			= newval;
	pg_pathman_enable_runtime_merge_append	= newval;
	pg_pathman_enable_partition_filter		= newval;
	pg_pathman_enable_bounds_cache			= newval;

	elog(NOTICE,
		 "RuntimeAppend, RuntimeMergeAppend and PartitionFilter nodes "
		 "and some other options have been %s",
		 newval ? "enabled" : "disabled");
}

/*
 * Planner hook. It disables inheritance for tables that have been partitioned
 * by pathman to prevent standart PostgreSQL partitioning mechanism from
 * handling that tables.
 */
PlannedStmt *
pathman_planner_hook(Query *parse, int cursorOptions, ParamListInfo boundParams)
{
#define ExecuteForPlanTree(planned_stmt, proc) \
	do { \
		ListCell *lc; \
		proc((planned_stmt)->rtable, (planned_stmt)->planTree); \
		foreach (lc, (planned_stmt)->subplans) \
			proc((planned_stmt)->rtable, (Plan *) lfirst(lc)); \
	} while (0)

	PlannedStmt	   *result;
	uint32			query_id = parse->queryId;
	bool			pathman_ready = IsPathmanReady(); /* in case it changes */

	PG_TRY();
	{
		if (pathman_ready)
		{
			/* Increment relation tags refcount */
			incr_refcount_relation_tags();

			/* Modify query tree if needed */
			pathman_transform_query(parse);
		}

		/* Invoke original hook if needed */
		if (planner_hook_next)
			result = planner_hook_next(parse, cursorOptions, boundParams);
		else
			result = standard_planner(parse, cursorOptions, boundParams);

		if (pathman_ready)
		{
			/* Give rowmark-related attributes correct names */
			ExecuteForPlanTree(result, postprocess_lock_rows);

			/* Add PartitionFilter node for INSERT queries */
			ExecuteForPlanTree(result, add_partition_filters);

			/* Decrement relation tags refcount */
			decr_refcount_relation_tags();

			/* HACK: restore queryId set by pg_stat_statements */
			result->queryId = query_id;
		}
	}
	/* We must decrease parenthood statuses refcount on ERROR */
	PG_CATCH();
	{
		if (pathman_ready)
		{
			/* Caught an ERROR, decrease refcount */
			decr_refcount_relation_tags();
		}

		/* Rethrow ERROR further */
		PG_RE_THROW();
	}
	PG_END_TRY();

	/* Finally return the Plan */
	return result;
}

/*
 * Post parse analysis hook. It makes sure the config is loaded before executing
 * any statement, including utility commands
 */
void
pathman_post_parse_analysis_hook(ParseState *pstate, Query *query)
{
	/* Invoke original hook if needed */
	if (post_parse_analyze_hook_next)
		post_parse_analyze_hook_next(pstate, query);

	 /* We shouldn't do anything on BEGIN or SET ISOLATION LEVEL stmts */
	if (query->commandType == CMD_UTILITY &&
			(xact_is_transaction_stmt(query->utilityStmt) ||
			 xact_is_set_transaction_stmt(query->utilityStmt)))
		return;

	/* Finish delayed invalidation jobs */
	if (IsPathmanReady())
		finish_delayed_invalidation();

	/* Load config if pg_pathman exists & it's still necessary */
	if (IsPathmanEnabled() &&
		!IsPathmanInitialized() &&
		/* Now evaluate the most expensive clause */
		get_pathman_schema() != InvalidOid)
	{
		load_config(); /* perform main cache initialization */
	}

	/* Process inlined SQL functions (we've already entered planning stage) */
	if (IsPathmanReady() && get_refcount_relation_tags() > 0)
	{
		/* Check that pg_pathman is the last extension loaded */
		if (post_parse_analyze_hook != pathman_post_parse_analysis_hook)
		{
			Oid		save_userid;
			int		save_sec_context;
			bool	need_priv_escalation = !superuser(); /* we might be a SU */
			char   *spl_value; /* value of "shared_preload_libraries" GUC */

			/* Do we have to escalate privileges? */
			if (need_priv_escalation)
			{
				/* Get current user's Oid and security context */
				GetUserIdAndSecContext(&save_userid, &save_sec_context);

				/* Become superuser in order to bypass sequence ACL checks */
				SetUserIdAndSecContext(BOOTSTRAP_SUPERUSERID,
									   save_sec_context | SECURITY_LOCAL_USERID_CHANGE);
			}

			/* TODO: add a test for this case (non-privileged user etc) */

			/* Only SU can read this GUC */
#if PG_VERSION_NUM >= 90600
			spl_value = GetConfigOptionByName("shared_preload_libraries", NULL, false);
#else
			spl_value = GetConfigOptionByName("shared_preload_libraries", NULL);
#endif

			/* Restore user's privileges */
			if (need_priv_escalation)
				SetUserIdAndSecContext(save_userid, save_sec_context);

			ereport(ERROR,
					(errmsg("extension conflict has been detected"),
					 errdetail("shared_preload_libraries = \"%s\"", spl_value),
					 errhint("pg_pathman should be the last extension listed in "
							 "\"shared_preload_libraries\" GUC in order to "
							 "prevent possible conflicts with other extensions")));
		}

		/* Modify query tree if needed */
		pathman_transform_query(query);
	}
}

/*
 * Initialize dsm_config & shmem_config.
 */
void
pathman_shmem_startup_hook(void)
{
	/* Invoke original hook if needed */
	if (shmem_startup_hook_next != NULL)
		shmem_startup_hook_next();

	/* Allocate shared memory objects */
	LWLockAcquire(AddinShmemInitLock, LW_EXCLUSIVE);
	init_concurrent_part_task_slots();
	LWLockRelease(AddinShmemInitLock);
}

/*
 * Invalidate PartRelationInfo cache entry if needed.
 */
void
pathman_relcache_hook(Datum arg, Oid relid)
{
	PartParentSearch	search;
	Oid					partitioned_table;

	if (!IsPathmanReady())
		return;

	/* We shouldn't even consider special OIDs */
	if (relid < FirstNormalObjectId)
		return;

	/* Invalidation event for PATHMAN_CONFIG table (probably DROP) */
	if (relid == get_pathman_config_relid(false))
		delay_pathman_shutdown();

	/* Invalidate PartBoundInfo cache if needed */
	forget_bounds_of_partition(relid);

	/* Invalidate PartParentInfo cache if needed */
	partitioned_table = forget_parent_of_partition(relid, &search);

	switch (search)
	{
		/* It is (or was) a valid partition */
		case PPS_ENTRY_PART_PARENT:
		case PPS_ENTRY_PARENT:
			{
				elog(DEBUG2, "Invalidation message for partition %u [%u]",
					 relid, MyProcPid);

				delay_invalidation_parent_rel(partitioned_table);
			}
			break;

		/* Both syscache and pathman's cache say it isn't a partition */
		case PPS_ENTRY_NOT_FOUND:
			{
				Assert(partitioned_table == InvalidOid);

				/* Which means that 'relid' might be parent */
				if (relid != InvalidOid)
					delay_invalidation_parent_rel(relid);
#ifdef NOT_USED
				elog(DEBUG2, "Invalidation message for relation %u [%u]",
					 relid, MyProcPid);
#endif
			}
			break;

		/* We can't say anything (state is not transactional) */
		case PPS_NOT_SURE:
			{
				elog(DEBUG2, "Invalidation message for vague relation %u [%u]",
					 relid, MyProcPid);

				delay_invalidation_vague_rel(relid);
			}
			break;

		default:
			elog(ERROR, "Not implemented yet (%s)",
				 CppAsString(pathman_relcache_hook));
			break;
	}
}

/*
 * Utility function invoker hook.
 */
void
pathman_process_utility_hook(Node *parsetree,
							 const char *queryString,
							 ProcessUtilityContext context,
							 ParamListInfo params,
							 DestReceiver *dest,
							 char *completionTag)
{
	if (IsPathmanReady())
	{
		Oid			relation_oid;
		PartType	part_type;
		AttrNumber	attr_number;

		/* Override standard COPY statement if needed */
		if (is_pathman_related_copy(parsetree))
		{
			uint64	processed;

			/* Handle our COPY case (and show a special cmd name) */
			PathmanDoCopy((CopyStmt *) parsetree, queryString, &processed);
			if (completionTag)
				snprintf(completionTag, COMPLETION_TAG_BUFSIZE,
						 "PATHMAN COPY " UINT64_FORMAT, processed);

			return; /* don't call standard_ProcessUtility() or hooks */
		}

		/* Override standard RENAME statement if needed */
		else if (is_pathman_related_table_rename(parsetree,
												 &relation_oid,
												 &attr_number))
			PathmanRenameConstraint(relation_oid,
									attr_number,
									(const RenameStmt *) parsetree);

		/* Override standard ALTER COLUMN TYPE statement if needed */
		else if (is_pathman_related_alter_column_type(parsetree,
													  &relation_oid,
													  &attr_number,
													  &part_type) &&
				 part_type == PT_HASH)
			ereport(ERROR,
					(errcode(ERRCODE_FEATURE_NOT_SUPPORTED),
					 errmsg("cannot change type of column \"%s\""
							" of table \"%s\" partitioned by HASH",
							get_attname(relation_oid, attr_number),
							get_rel_name(relation_oid))));
	}

	/* Call hooks set by other extensions if needed */
	if (process_utility_hook_next)
		process_utility_hook_next(parsetree, queryString,
								  context, params,
								  dest, completionTag);
	/* Else call internal implementation */
	else
		standard_ProcessUtility(parsetree, queryString,
								context, params,
								dest, completionTag);
}<|MERGE_RESOLUTION|>--- conflicted
+++ resolved
@@ -135,15 +135,11 @@
 		/* Select cheapest path for outerrel */
 		outer = outerrel->cheapest_total_path;
 
-<<<<<<< HEAD
-		/* Wrap outer path with Unique if needed */
-=======
 		/* We cannot use an outer path that is parameterized by the inner rel */
 		if (PATH_PARAM_BY_REL(outer, innerrel))
 			continue;
 
 		/* Wrap 'outer' in unique path if needed */
->>>>>>> bbb11784
 		if (saved_jointype == JOIN_UNIQUE_OUTER)
 		{
 			outer = (Path *) create_unique_path(root, outerrel,
