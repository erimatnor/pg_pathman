/* ------------------------------------------------------------------------
 *
 * utils.h
 *		prototypes of various support functions
 *
 * Copyright (c) 2016, Postgres Professional
 *
 * ------------------------------------------------------------------------
 */

#ifndef PATHMAN_UTILS_H
#define PATHMAN_UTILS_H


#include "pathman.h"

#include "postgres.h"
#include "parser/parse_oper.h"
#include "utils/rel.h"
#include "nodes/relation.h"
#include "nodes/nodeFuncs.h"


/*
 * Various traits.
 */
bool clause_contains_params(Node *clause);
bool is_date_type_internal(Oid typid);
bool check_security_policy_internal(Oid relid, Oid role);
char *build_update_trigger_name_internal(Oid relid);

/*
 * Misc.
 */
Oid get_pathman_schema(void);
List * list_reverse(List *l);

/*
 * Useful functions for relations.
 */
Oid get_rel_owner(Oid relid);
char * get_rel_name_or_relid(Oid relid);
Oid get_attribute_type(Oid relid, const char *attname, bool missing_ok);
<<<<<<< HEAD
#if PG_VERSION_NUM < 90600
char get_rel_persistence(Oid relid);
#endif
RangeVar *makeRangeVarFromRelid(Oid relid);
bool check_relation_exists(Oid relid);
=======
>>>>>>> da061b4d

/*
 * Operator-related stuff.
 */
Operator get_binary_operator(char *opname, Oid arg1, Oid arg2);
void fill_type_cmp_fmgr_info(FmgrInfo *finfo, Oid type1, Oid type2);
void extract_op_func_and_ret_type(char *opname,
								  Oid type1, Oid type2,
								  Oid *op_func,
								  Oid *op_ret_type);

/*
 * Print values and cast types.
 */
char * datum_to_cstring(Datum datum, Oid typid);
Datum perform_type_cast(Datum value, Oid in_type, Oid out_type, bool *success);
Datum extract_binary_interval_from_text(Datum interval_text,
										Oid part_atttype,
										Oid *interval_type);
char **deconstruct_text_array(Datum array, int *array_size);
RangeVar ** qualified_relnames_to_rangevars(char **relnames, size_t nrelnames);


#endif /* PATHMAN_UTILS_H */<|MERGE_RESOLUTION|>--- conflicted
+++ resolved
@@ -41,14 +41,8 @@
 Oid get_rel_owner(Oid relid);
 char * get_rel_name_or_relid(Oid relid);
 Oid get_attribute_type(Oid relid, const char *attname, bool missing_ok);
-<<<<<<< HEAD
-#if PG_VERSION_NUM < 90600
-char get_rel_persistence(Oid relid);
-#endif
 RangeVar *makeRangeVarFromRelid(Oid relid);
 bool check_relation_exists(Oid relid);
-=======
->>>>>>> da061b4d
 
 /*
  * Operator-related stuff.
