--- conflicted
+++ resolved
@@ -456,19 +456,9 @@
 						Oid collid,
 						WrapperNode *result)
 {
-<<<<<<< HEAD
-#define cmp_call(value1, value2) \
-	DatumGetInt32(FunctionCall2Coll(cmp_func, collid, value1, value2))
-
-	const RangeEntry   *current_re;
-	bool				lossy = false,
-						is_less,
-						is_greater;
-=======
 	bool	lossy = false,
 			is_less,
 			is_greater;
->>>>>>> 0a0d2cf7
 
 #ifdef USE_ASSERT_CHECKING
 	bool	found = false;
@@ -500,17 +490,9 @@
 		Assert(ranges);
 		Assert(cmp_func);
 
-<<<<<<< HEAD
-		/* Corner cases */
-		cmp_min = IsInfinite(&ranges[startidx].min) ?
-					1 : cmp_call(value, BoundGetValue(&ranges[startidx].min));
-		cmp_max = IsInfinite(&ranges[endidx].max) ?
-					-1 : cmp_call(value, BoundGetValue(&ranges[endidx].max));
-=======
 		/* Compare 'value' to absolute MIN and MAX bounds */
-		cmp_min = cmp_bounds(cmp_func, &value_bound, &ranges[startidx].min);
-		cmp_max = cmp_bounds(cmp_func, &value_bound, &ranges[endidx].max);
->>>>>>> 0a0d2cf7
+		cmp_min = cmp_bounds(cmp_func, collid, &value_bound, &ranges[startidx].min);
+		cmp_max = cmp_bounds(cmp_func, collid, &value_bound, &ranges[endidx].max);
 
 		if ((cmp_min <= 0 && strategy == BTLessStrategyNumber) ||
 			(cmp_min < 0 && (strategy == BTLessEqualStrategyNumber ||
@@ -557,18 +539,9 @@
 		i = startidx + (endidx - startidx) / 2;
 		Assert(i >= 0 && i < nranges);
 
-<<<<<<< HEAD
-		current_re = &ranges[i];
-
-		cmp_min = IsInfinite(&current_re->min) ?
-					1 : cmp_call(value, BoundGetValue(&current_re->min));
-		cmp_max = IsInfinite(&current_re->max) ?
-					-1 : cmp_call(value, BoundGetValue(&current_re->max));
-=======
 		/* Compare 'value' to current MIN and MAX bounds */
-		cmp_min = cmp_bounds(cmp_func, &value_bound, &ranges[i].min);
-		cmp_max = cmp_bounds(cmp_func, &value_bound, &ranges[i].max);
->>>>>>> 0a0d2cf7
+		cmp_min = cmp_bounds(cmp_func, collid, &value_bound, &ranges[i].min);
+		cmp_max = cmp_bounds(cmp_func, collid, &value_bound, &ranges[i].max);
 
 		is_less = (cmp_min < 0 || (cmp_min == 0 && strategy == BTLessStrategyNumber));
 		is_greater = (cmp_max > 0 || (cmp_max >= 0 && strategy != BTLessStrategyNumber));
