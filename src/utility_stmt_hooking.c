/* ------------------------------------------------------------------------
 *
 * utility_stmt_hooking.c
 *		Override COPY TO/FROM and ALTER TABLE ... RENAME statements
 *		for partitioned tables
 *
 * Copyright (c) 2016, Postgres Professional
 * Portions Copyright (c) 1996-2015, PostgreSQL Global Development Group
 * Portions Copyright (c) 1994, Regents of the University of California
 *
 * ------------------------------------------------------------------------
 */

#include "compat/debug_compat_features.h"
#include "compat/pg_compat.h"
#include "init.h"
#include "utility_stmt_hooking.h"
#include "partition_filter.h"

#include "access/htup_details.h"
#include "access/sysattr.h"
#include "access/xact.h"
#include "catalog/namespace.h"
#include "commands/copy.h"
#include "commands/trigger.h"
#include "commands/tablecmds.h"
#include "foreign/fdwapi.h"
#include "miscadmin.h"
#include "utils/builtins.h"
#include "utils/lsyscache.h"
#include "utils/memutils.h"
#include "utils/rls.h"

#include "libpq/libpq.h"


/* Determine whether we should enable COPY or not (PostgresPro has a fix) */
#if defined(WIN32) && \
		(!defined(ENABLE_PGPRO_PATCHES) || \
		 !defined(ENABLE_PATHMAN_AWARE_COPY_WIN32) || \
		 !defined(PGPRO_PATHMAN_AWARE_COPY))
#define DISABLE_PATHMAN_COPY
#endif

/*
 * While building PostgreSQL on Windows the msvc compiler produces .def file
 * which contains all the symbols that were declared as external except the ones
 * that were declared but not defined. We redefine variables below to prevent
 * 'unresolved symbol' errors on Windows. But we have to disable COPY feature
 * on Windows.
 */
#ifdef DISABLE_PATHMAN_COPY
bool				XactReadOnly = false;
ProtocolVersion		FrontendProtocol = (ProtocolVersion) 0;
#endif


static uint64 PathmanCopyFrom(CopyState cstate,
							  Relation parent_rel,
							  List *range_table,
							  bool old_protocol);

static void prepare_rri_for_copy(EState *estate,
								 ResultRelInfoHolder *rri_holder,
								 const ResultPartsStorage *rps_storage,
								 void *arg);


/*
 * Is pg_pathman supposed to handle this COPY stmt?
 */
bool
is_pathman_related_copy(Node *parsetree)
{
	CopyStmt   *copy_stmt = (CopyStmt *) parsetree;
	Oid			parent_relid;

	Assert(IsPathmanReady());

	if (!IsOverrideCopyEnabled())
	{
		elog(DEBUG1, "COPY statement hooking is disabled");
		return false;
	}

	/* Check that it's a CopyStmt */
	if (!IsA(parsetree, CopyStmt))
		return false;

	/* Also check that stmt->relation exists */
	if (!copy_stmt->relation)
		return false;

	/* Get partition's Oid while locking it */
	parent_relid = RangeVarGetRelid(copy_stmt->relation,
									(copy_stmt->is_from ?
										RowExclusiveLock :
										AccessShareLock),
									false);

	/* Check that relation is partitioned */
	if (get_pathman_relation_info(parent_relid))
	{
		ListCell *lc;

		/* Analyze options list */
		foreach (lc, copy_stmt->options)
		{
			DefElem *defel = (DefElem *) lfirst(lc);

			Assert(IsA(defel, DefElem));

			/* We do not support freeze */
			if (strcmp(defel->defname, "freeze") == 0)
				elog(ERROR, "freeze is not supported for partitioned tables");
		}

		/* Emit ERROR if we can't see the necessary symbols */
		#ifdef DISABLE_PATHMAN_COPY
			elog(ERROR, "COPY is not supported for partitioned tables on Windows");
		#else
			elog(DEBUG1, "Overriding default behavior for COPY [%u]",
				 parent_relid);
		#endif

		return true;
	}

	return false;
}

/*
 * Is pg_pathman supposed to handle this table rename stmt?
 */
bool
is_pathman_related_table_rename(Node *parsetree,
								Oid *partition_relid_out)			/* ret value */
{
	RenameStmt			   *rename_stmt = (RenameStmt *) parsetree;
	Oid						partition_relid,
							parent_relid;
	const PartRelationInfo *prel;
	PartParentSearch		parent_search;

	Assert(IsPathmanReady());

	/* Set default values */
	if (partition_relid_out) *partition_relid_out = InvalidOid;

	if (!IsA(parsetree, RenameStmt))
		return false;

	/* Are we going to rename some table? */
	if (rename_stmt->renameType != OBJECT_TABLE)
		return false;

	/* Assume it's a partition, fetch its Oid */
	partition_relid = RangeVarGetRelid(rename_stmt->relation,
									   AccessShareLock,
									   false);

	/* Try fetching parent of this table */
	parent_relid = get_parent_of_partition(partition_relid, &parent_search);
	if (parent_search != PPS_ENTRY_PART_PARENT)
		return false;

	/* Is parent partitioned? */
	if ((prel = get_pathman_relation_info(parent_relid)) != NULL)
	{
		if (partition_relid_out) *partition_relid_out = partition_relid;
		return true;
	}

	return false;
}

/*
 * Is pg_pathman supposed to handle this ALTER COLUMN TYPE stmt?
 */
bool
is_pathman_related_alter_column_type(Node *parsetree,
									 Oid *parent_relid_out,
									 AttrNumber *attr_number_out,
									 PartType *part_type_out)
{
	AlterTableStmt		   *alter_table_stmt = (AlterTableStmt *) parsetree;
	ListCell			   *lc;
	Oid						parent_relid;
	const PartRelationInfo *prel;

	Assert(IsPathmanReady());

	if (!IsA(alter_table_stmt, AlterTableStmt))
		return false;

	/* Are we going to modify some table? */
	if (alter_table_stmt->relkind != OBJECT_TABLE)
		return false;

	/* Assume it's a parent, fetch its Oid */
	parent_relid = RangeVarGetRelid(alter_table_stmt->relation,
									AccessShareLock,
									false);

	/* Is parent partitioned? */
	if ((prel = get_pathman_relation_info(parent_relid)) != NULL)
	{
		/* Return 'parent_relid' and 'prel->parttype' */
		if (parent_relid_out) *parent_relid_out = parent_relid;
		if (part_type_out) *part_type_out = prel->parttype;
	}
	else return false;

	/* Examine command list */
	foreach (lc, alter_table_stmt->cmds)
	{
		AlterTableCmd  *alter_table_cmd = (AlterTableCmd *) lfirst(lc);
		AttrNumber		attnum;
		int				adjusted_attnum;

		if (!IsA(alter_table_cmd, AlterTableCmd))
			continue;

		/* Is it an ALTER COLUMN TYPE statement? */
		if (alter_table_cmd->subtype != AT_AlterColumnType)
			continue;

		/* Is it a column that used in expression? */
		attnum = get_attnum(parent_relid, alter_table_cmd->name);
		adjusted_attnum = attnum - FirstLowInvalidHeapAttributeNumber;
		if (!bms_is_member(adjusted_attnum, prel->expr_atts))
			continue;

		/* Return 'prel->attnum' */
		if (attr_number_out) *attr_number_out = attnum;

		/* Success! */
		return true;
	}

	/* Default failure */
	return false;
}


/*
 * CopyGetAttnums - build an integer list of attnums to be copied
 *
 * The input attnamelist is either the user-specified column list,
 * or NIL if there was none (in which case we want all the non-dropped
 * columns).
 *
 * rel can be NULL ... it's only used for error reports.
 */
static List *
CopyGetAttnums(TupleDesc tupDesc, Relation rel, List *attnamelist)
{
	List	   *attnums = NIL;

	if (attnamelist == NIL)
	{
		/* Generate default column list */
		Form_pg_attribute *attr = tupDesc->attrs;
		int			attr_count = tupDesc->natts;
		int			i;

		for (i = 0; i < attr_count; i++)
		{
			if (attr[i]->attisdropped)
				continue;
			attnums = lappend_int(attnums, i + 1);
		}
	}
	else
	{
		/* Validate the user-supplied list and extract attnums */
		ListCell   *l;

		foreach(l, attnamelist)
		{
			char	   *name = strVal(lfirst(l));
			int			attnum;
			int			i;

			/* Lookup column name */
			attnum = InvalidAttrNumber;
			for (i = 0; i < tupDesc->natts; i++)
			{
				if (tupDesc->attrs[i]->attisdropped)
					continue;
				if (namestrcmp(&(tupDesc->attrs[i]->attname), name) == 0)
				{
					attnum = tupDesc->attrs[i]->attnum;
					break;
				}
			}
			if (attnum == InvalidAttrNumber)
			{
				if (rel != NULL)
					ereport(ERROR,
							(errcode(ERRCODE_UNDEFINED_COLUMN),
					errmsg("column \"%s\" of relation \"%s\" does not exist",
						   name, RelationGetRelationName(rel))));
				else
					ereport(ERROR,
							(errcode(ERRCODE_UNDEFINED_COLUMN),
							 errmsg("column \"%s\" does not exist",
									name)));
			}
			/* Check for duplicates */
			if (list_member_int(attnums, attnum))
				ereport(ERROR,
						(errcode(ERRCODE_DUPLICATE_COLUMN),
						 errmsg("column \"%s\" specified more than once",
								name)));
			attnums = lappend_int(attnums, attnum);
		}
	}

	return attnums;
}

/*
 * Execute COPY TO/FROM statement for a partitioned table.
 * NOTE: based on DoCopy() (see copy.c).
 */
void
PathmanDoCopy(const CopyStmt *stmt, const char *queryString, int stmt_location,
			  int stmt_len, uint64 *processed)
{
	CopyState	cstate;
	bool		is_from = stmt->is_from;
	bool		pipe = (stmt->filename == NULL);
	Relation	rel;
	Node	   *query = NULL;
	List	   *range_table = NIL;
	ParseState *pstate;

	/* Disallow COPY TO/FROM file or program except to superusers. */
	if (!pipe && !superuser())
	{
		if (stmt->is_program)
			ereport(ERROR,
					(errcode(ERRCODE_INSUFFICIENT_PRIVILEGE),
					 errmsg("must be superuser to COPY to or from an external program"),
					 errhint("Anyone can COPY to stdout or from stdin. "
						   "psql's \\copy command also works for anyone.")));
		else
			ereport(ERROR,
					(errcode(ERRCODE_INSUFFICIENT_PRIVILEGE),
					 errmsg("must be superuser to COPY to or from a file"),
					 errhint("Anyone can COPY to stdout or from stdin. "
						   "psql's \\copy command also works for anyone.")));
	}

	/* Check that we have a relation */
	if (stmt->relation)
	{
		TupleDesc		tupDesc;
		AclMode			required_access = (is_from ? ACL_INSERT : ACL_SELECT);
		List		   *attnums;
		ListCell	   *cur;
		RangeTblEntry  *rte;

		Assert(!stmt->query);

		/* Open the relation (we've locked it in is_pathman_related_copy()) */
		rel = heap_openrv(stmt->relation, NoLock);

		rte = makeNode(RangeTblEntry);
		rte->rtekind = RTE_RELATION;
		rte->relid = RelationGetRelid(rel);
		rte->relkind = rel->rd_rel->relkind;
		rte->requiredPerms = required_access;
		range_table = list_make1(rte);

		tupDesc = RelationGetDescr(rel);
		attnums = CopyGetAttnums(tupDesc, rel, stmt->attlist);
		foreach(cur, attnums)
		{
			int attnum = lfirst_int(cur) - FirstLowInvalidHeapAttributeNumber;

			if (is_from)
				rte->insertedCols = bms_add_member(rte->insertedCols, attnum);
			else
				rte->selectedCols = bms_add_member(rte->selectedCols, attnum);
		}
		ExecCheckRTPerms(range_table, true);

		/*
		 * We should perform a query instead of low-level heap scan whenever:
		 *		a) table has a RLS policy;
		 *		b) table is partitioned & it's COPY FROM.
		 */
		if (check_enable_rls(rte->relid, InvalidOid, false) == RLS_ENABLED ||
			is_from == false) /* rewrite COPY table TO statements */
		{
			SelectStmt *select;
			RangeVar   *from;
			List	   *target_list = NIL;

			if (is_from)
				ereport(ERROR,
						(errcode(ERRCODE_FEATURE_NOT_SUPPORTED),
				  errmsg("COPY FROM not supported with row-level security"),
						 errhint("Use INSERT statements instead.")));

			/* Build target list */
			if (!stmt->attlist)
			{
				ColumnRef  *cr;
				ResTarget  *target;

				cr = makeNode(ColumnRef);
				cr->fields = list_make1(makeNode(A_Star));
				cr->location = -1;

				/* Build the ResTarget and add the ColumnRef to it. */
				target = makeNode(ResTarget);
				target->name = NULL;
				target->indirection = NIL;
				target->val = (Node *) cr;
				target->location = -1;

				target_list = list_make1(target);
			}
			else
			{
				ListCell   *lc;

				foreach(lc, stmt->attlist)
				{
					ColumnRef  *cr;
					ResTarget  *target;

					/*
					 * Build the ColumnRef for each column.  The ColumnRef
					 * 'fields' property is a String 'Value' node (see
					 * nodes/value.h) that corresponds to the column name
					 * respectively.
					 */
					cr = makeNode(ColumnRef);
					cr->fields = list_make1(lfirst(lc));
					cr->location = -1;

					/* Build the ResTarget and add the ColumnRef to it. */
					target = makeNode(ResTarget);
					target->name = NULL;
					target->indirection = NIL;
					target->val = (Node *) cr;
					target->location = -1;

					/* Add each column to the SELECT statements target list */
					target_list = lappend(target_list, target);
				}
			}

			/*
			 * Build RangeVar for from clause, fully qualified based on the
			 * relation which we have opened and locked.
			 */
			from = makeRangeVar(get_namespace_name(RelationGetNamespace(rel)),
								RelationGetRelationName(rel), -1);

			/* Build query */
			select = makeNode(SelectStmt);
			select->targetList = target_list;
			select->fromClause = list_make1(from);

			query = (Node *) select;

			/*
			 * Close the relation for now, but keep the lock on it to prevent
			 * changes between now and when we start the query-based COPY.
			 *
			 * We'll reopen it later as part of the query-based COPY.
			 */
			heap_close(rel, NoLock);
			rel = NULL;
		}
	}

	/* This should never happen (see is_pathman_related_copy()) */
	else elog(ERROR, "error in function " CppAsString(PathmanDoCopy));

	pstate = make_parsestate(NULL);
	pstate->p_sourcetext = queryString;

	/* COPY ... FROM ... */
	if (is_from)
	{
		bool is_old_protocol = PG_PROTOCOL_MAJOR(FrontendProtocol) < 3 &&
							   stmt->filename == NULL;

		/* There should be relation */
		if (!rel) elog(FATAL, "No relation for PATHMAN COPY FROM");

		/* check read-only transaction and parallel mode */
		if (XactReadOnly && !rel->rd_islocaltemp)
			PreventCommandIfReadOnly("PATHMAN COPY FROM");
		PreventCommandIfParallelMode("PATHMAN COPY FROM");

		cstate = BeginCopyFromCompat(pstate, rel, stmt->filename,
									 stmt->is_program, NULL, stmt->attlist,
									 stmt->options);
		*processed = PathmanCopyFrom(cstate, rel, range_table, is_old_protocol);
		EndCopyFrom(cstate);
	}
	/* COPY ... TO ... */
	else
	{
		CopyStmt	modified_copy_stmt;

		/* We should've created a query */
		Assert(query);

		/* Copy 'stmt' and override some of the fields */
		modified_copy_stmt = *stmt;
		modified_copy_stmt.relation = NULL;
		modified_copy_stmt.query = query;

		/* Call standard DoCopy using a new CopyStmt */
		DoCopyCompat(pstate, &modified_copy_stmt, stmt_location, stmt_len,
					 processed);
	}

	/*
	 * Close the relation. If reading, we can release the AccessShareLock we
	 * got; if writing, we should hold the lock until end of transaction to
	 * ensure that updates will be committed before lock is released.
	 */
	if (rel != NULL)
		heap_close(rel, (is_from ? NoLock : AccessShareLock));
}

/*
 * Copy FROM file to relation.
 */
static uint64
PathmanCopyFrom(CopyState cstate, Relation parent_rel,
				List *range_table, bool old_protocol)
{
	HeapTuple			tuple;
	TupleDesc			tupDesc;
	Datum			   *values;
	bool			   *nulls;

	ResultPartsStorage	parts_storage;
	ResultRelInfo	   *parent_result_rel;

	EState			   *estate = CreateExecutorState(); /* for ExecConstraints() */
	ExprContext		   *econtext;
	TupleTableSlot	   *myslot;
	MemoryContext		oldcontext = CurrentMemoryContext;

	Node			   *expr = NULL;
	ExprState		   *expr_state = NULL;

	uint64				processed = 0;


	tupDesc = RelationGetDescr(parent_rel);

	parent_result_rel = makeNode(ResultRelInfo);
	InitResultRelInfoCompat(parent_result_rel,
							parent_rel,
							1,		/* dummy rangetable index */
							0);
	ExecOpenIndices(parent_result_rel, false);

	estate->es_result_relations = parent_result_rel;
	estate->es_num_result_relations = 1;
	estate->es_result_relation_info = parent_result_rel;
	estate->es_range_table = range_table;

	/* Initialize ResultPartsStorage */
	init_result_parts_storage(&parts_storage, estate, false,
							  ResultPartsStorageStandard,
							  prepare_rri_for_copy, NULL);
	parts_storage.saved_rel_info = parent_result_rel;

	/* Set up a tuple slot too */
	myslot = ExecInitExtraTupleSlot(estate);
	ExecSetSlotDescriptor(myslot, tupDesc);
	/* Triggers might need a slot as well */
	estate->es_trig_tuple_slot = ExecInitExtraTupleSlot(estate);

	/* Prepare to catch AFTER triggers. */
	AfterTriggerBeginQuery();

	/*
	 * Check BEFORE STATEMENT insertion triggers. It's debatable whether we
	 * should do this for COPY, since it's not really an "INSERT" statement as
	 * such. However, executing these triggers maintains consistency with the
	 * EACH ROW triggers that we already fire on COPY.
	 */
	ExecBSInsertTriggers(estate, parent_result_rel);

	values = (Datum *) palloc(tupDesc->natts * sizeof(Datum));
	nulls = (bool *) palloc(tupDesc->natts * sizeof(bool));

	econtext = GetPerTupleExprContext(estate);

	for (;;)
	{
		TupleTableSlot		   *slot,
							   *tmp_slot;
		bool					skip_tuple,
								isnull;
		Oid						tuple_oid = InvalidOid;
		Datum					value;

		const PartRelationInfo *prel;
		ResultRelInfoHolder	   *rri_holder;
		ResultRelInfo		   *child_result_rel;

		CHECK_FOR_INTERRUPTS();

		ResetPerTupleExprContext(estate);

		/* Fetch PartRelationInfo for parent relation */
		prel = get_pathman_relation_info(RelationGetRelid(parent_rel));

		/* Initialize expression and expression state */
		if (expr == NULL)
		{
			expr = copyObject(prel->expr);
			expr_state = ExecInitExpr((Expr *) expr, NULL);
		}

		/* Switch into per tuple memory context */
		MemoryContextSwitchTo(GetPerTupleMemoryContext(estate));

		if (!NextCopyFrom(cstate, econtext, values, nulls, &tuple_oid))
			break;

		/* We can form the input tuple. */
		tuple = heap_form_tuple(tupDesc, values, nulls);

		if (tuple_oid != InvalidOid)
			HeapTupleSetOid(tuple, tuple_oid);

		/* Place tuple in tuple slot --- but slot shouldn't free it */
		slot = myslot;
		ExecSetSlotDescriptor(slot, tupDesc);
		ExecStoreTuple(tuple, slot, InvalidBuffer, false);

		/* Execute expression */
		tmp_slot = econtext->ecxt_scantuple;
		econtext->ecxt_scantuple = slot;
		value = ExecEvalExprCompat(expr_state, econtext, &isnull,
								   not_signle_result_handler);
		econtext->ecxt_scantuple = tmp_slot;

		if (isnull)
			elog(ERROR, ERR_PART_ATTR_NULL);

<<<<<<< HEAD
		/* Search for a matching partition */
=======
		if (itemIsDone != ExprSingleResult)
			elog(ERROR, ERR_PART_ATTR_MULTIPLE_RESULTS);

		/*
		 * Search for a matching partition.
		 * WARNING: 'prel' might change after this call!
		 */
>>>>>>> 53e7c779
		rri_holder = select_partition_for_insert(value,
												 prel->ev_type, prel,
												 &parts_storage, estate);
		child_result_rel = rri_holder->result_rel_info;
		estate->es_result_relation_info = child_result_rel;

		/*
		 * Constraints might reference the tableoid column, so initialize
		 * t_tableOid before evaluating them.
		 */
		tuple->t_tableOid = RelationGetRelid(child_result_rel->ri_RelationDesc);

		/* If there's a transform map, rebuild the tuple */
		if (rri_holder->tuple_map)
		{
			HeapTuple tuple_old;

			/* TODO: use 'tuple_map' directly instead of do_convert_tuple() */
			tuple_old = tuple;
			tuple = do_convert_tuple(tuple, rri_holder->tuple_map);
			heap_freetuple(tuple_old);
		}

		/* now we can set proper tuple descriptor according to child relation */
		ExecSetSlotDescriptor(slot, RelationGetDescr(child_result_rel->ri_RelationDesc));
		ExecStoreTuple(tuple, slot, InvalidBuffer, false);

		/* Triggers and stuff need to be invoked in query context. */
		MemoryContextSwitchTo(oldcontext);

		skip_tuple = false;

		/* BEFORE ROW INSERT Triggers */
		if (child_result_rel->ri_TrigDesc &&
			child_result_rel->ri_TrigDesc->trig_insert_before_row)
		{
			slot = ExecBRInsertTriggers(estate, child_result_rel, slot);

			if (slot == NULL)	/* "do nothing" */
				skip_tuple = true;
			else	/* trigger might have changed tuple */
				tuple = ExecMaterializeSlot(slot);
		}

		/* Proceed if we still have a tuple */
		if (!skip_tuple)
		{
			List *recheckIndexes = NIL;

			/* Check the constraints of the tuple */
			if (child_result_rel->ri_RelationDesc->rd_att->constr)
				ExecConstraints(child_result_rel, slot, estate);

			/* OK, store the tuple and create index entries for it */
			simple_heap_insert(child_result_rel->ri_RelationDesc, tuple);

			if (child_result_rel->ri_NumIndices > 0)
				recheckIndexes = ExecInsertIndexTuples(slot, &(tuple->t_self),
													   estate, false, NULL, NIL);

			/* AFTER ROW INSERT Triggers */
			ExecARInsertTriggers(estate, child_result_rel, tuple,
								 recheckIndexes);

			list_free(recheckIndexes);

			/*
			 * We count only tuples not suppressed by a BEFORE INSERT trigger;
			 * this is the same definition used by execMain.c for counting
			 * tuples inserted by an INSERT command.
			 */
			processed++;
		}
	}

	MemoryContextSwitchTo(oldcontext);

	/*
	 * In the old protocol, tell pqcomm that we can process normal protocol
	 * messages again.
	 */
	if (old_protocol)
		pq_endmsgread();

	/* Execute AFTER STATEMENT insertion triggers */
	ExecASInsertTriggers(estate, parent_result_rel);

	/* Handle queued AFTER triggers */
	AfterTriggerEndQuery(estate);

	pfree(values);
	pfree(nulls);

	ExecResetTupleTable(estate->es_tupleTable, false);

	/* Close partitions and destroy hash table */
	fini_result_parts_storage(&parts_storage, true);

	/* Close parent's indices */
	ExecCloseIndices(parent_result_rel);

	FreeExecutorState(estate);

	return processed;
}

/*
 * COPY FROM does not support FDWs, emit ERROR.
 */
static void
prepare_rri_for_copy(EState *estate,
					 ResultRelInfoHolder *rri_holder,
					 const ResultPartsStorage *rps_storage,
					 void *arg)
{
	ResultRelInfo  *rri = rri_holder->result_rel_info;
	FdwRoutine	   *fdw_routine = rri->ri_FdwRoutine;

	if (fdw_routine != NULL)
		elog(ERROR, "cannot copy to foreign partition \"%s\"",
			 get_rel_name(RelationGetRelid(rri->ri_RelationDesc)));
}

/*
 * Rename RANGE\HASH check constraint of a partition on table rename event.
 */
void
PathmanRenameConstraint(Oid partition_relid,				/* cached partition Oid */
						const RenameStmt *part_rename_stmt)	/* partition rename stmt */
{
	char		   *old_constraint_name,
				   *new_constraint_name;
	RenameStmt		rename_stmt;

	/* Generate old constraint name */
	old_constraint_name =
			build_check_constraint_name_relid_internal(partition_relid);

	/* Generate new constraint name */
	new_constraint_name =
			build_check_constraint_name_relname_internal(part_rename_stmt->newname);

	/* Build check constraint RENAME statement */
	memset((void *) &rename_stmt, 0, sizeof(RenameStmt));
	NodeSetTag(&rename_stmt, T_RenameStmt);
	rename_stmt.renameType = OBJECT_TABCONSTRAINT;
	rename_stmt.relation = part_rename_stmt->relation;
	rename_stmt.subname = old_constraint_name;
	rename_stmt.newname = new_constraint_name;
	rename_stmt.missing_ok = false;

	RenameConstraint(&rename_stmt);
}<|MERGE_RESOLUTION|>--- conflicted
+++ resolved
@@ -655,17 +655,10 @@
 		if (isnull)
 			elog(ERROR, ERR_PART_ATTR_NULL);
 
-<<<<<<< HEAD
-		/* Search for a matching partition */
-=======
-		if (itemIsDone != ExprSingleResult)
-			elog(ERROR, ERR_PART_ATTR_MULTIPLE_RESULTS);
-
 		/*
 		 * Search for a matching partition.
 		 * WARNING: 'prel' might change after this call!
 		 */
->>>>>>> 53e7c779
 		rri_holder = select_partition_for_insert(value,
 												 prel->ev_type, prel,
 												 &parts_storage, estate);
